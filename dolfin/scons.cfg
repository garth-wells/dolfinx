--- conflicted
+++ resolved
@@ -11,11 +11,7 @@
                    'slepc': '3.0.0',
                    'scotch': '5.0',
                    'umfpack': '5.2.0',
-<<<<<<< HEAD
-                   'trilinos': '6.0.0',
-=======
                    'trilinos': '4.0.0',
->>>>>>> 48a68778
                    'cholmod': '1.6.0',
                    'mtl4': '4',
                    'parmetis': '3.1',
