// Copyright (C) 2012 Fredrik Valdmanis
//
// This file is part of DOLFIN.
//
// DOLFIN is free software: you can redistribute it and/or modify
// it under the terms of the GNU Lesser General Public License as published by
// the Free Software Foundation, either version 3 of the License, or
// (at your option) any later version.
//
// DOLFIN is distributed in the hope that it will be useful,
// but WITHOUT ANY WARRANTY; without even the implied warranty of
// MERCHANTABILITY or FITNESS FOR A PARTICULAR PURPOSE. See the
// GNU Lesser General Public License for more details.
//
// You should have received a copy of the GNU Lesser General Public License
// along with DOLFIN. If not, see <http://www.gnu.org/licenses/>.
//
// Modified by Benjamin Kehlet, 2012
//
// First added:  2012-05-23
// Last changed: 2012-06-15

#ifdef HAS_VTK

#include <vtkPoints.h>
#include <vtkCellArray.h>
#include <vtkCellType.h>
#include <vtkFloatArray.h>
#include <vtkPointData.h>
#include <vtkVectorNorm.h>
#include <vtkWarpScalar.h>
#include <vtkWarpVector.h>
#include <vtkArrowSource.h>
#include <vtkGlyph3D.h>
#include <vtkLookupTable.h>
#include <vtkTextProperty.h>
#include <vtkProperty.h>
#include <vtkTextActor.h>
#include <vtkBalloonRepresentation.h>
#include <vtkBalloonWidget.h>
#include <vtkInteractorStyleTrackballCamera.h>
#include <vtkCommand.h>
#include <vtkWindowToImageFilter.h>
#include <vtkPNGWriter.h>

#include <dolfin/function/FunctionSpace.h>
#include <dolfin/mesh/Vertex.h>
#include <dolfin/common/Timer.h>
<<<<<<< HEAD

#include <boost/filesystem.hpp>

=======
#include "PlottableExpression.h"
>>>>>>> ccda9c34
#include "VTKPlotter.h"

using namespace dolfin;

// Define the static members
std::vector<boost::shared_ptr<VTKPlotter> > VTKPlotter::plotter_cache;

int VTKPlotter::last_used_idx;

int VTKPlotter::hardcopy_counter = 0;

//----------------------------------------------------------------------------
VTKPlotter::VTKPlotter(const VTKPlotter& plotter)
{
  // TODO: Fill in
}
//----------------------------------------------------------------------------
VTKPlotter::VTKPlotter(boost::shared_ptr<const Mesh> mesh) :
  _mesh(mesh),
  _grid(vtkSmartPointer<vtkUnstructuredGrid>::New()),
  _id(mesh->id())
{
  parameters = default_mesh_parameters();
  set_title(mesh->name(), mesh->label());
  init_pipeline();
}
//----------------------------------------------------------------------------
VTKPlotter::VTKPlotter(boost::shared_ptr<const Function> function) :
  _mesh(function->function_space()->mesh()),
  _function(function),
  _grid(vtkSmartPointer<vtkUnstructuredGrid>::New()),
  _id(function->id())
{
  parameters = default_parameters();
  set_title(function->name(), function->label());
  init_pipeline();
}
//----------------------------------------------------------------------------
VTKPlotter::VTKPlotter(boost::shared_ptr<const PlottableExpression> expression) :
  _mesh(expression->mesh()),
  _function(expression->expression()),
  _grid(vtkSmartPointer<vtkUnstructuredGrid>::New()),
  _id(expression->id())
{
  parameters = default_parameters();
  set_title(expression->expression()->name(),
            expression->expression()->label());
  init_pipeline();
}
//----------------------------------------------------------------------------
VTKPlotter::VTKPlotter(boost::shared_ptr<const Expression> expression,
                       boost::shared_ptr<const Mesh> mesh) :
  _mesh(mesh),
  _function(expression),
  _grid(vtkSmartPointer<vtkUnstructuredGrid>::New()),
  _id(expression->id())
{
  parameters = default_parameters();
  set_title(expression->name(), expression->label());
  init_pipeline();
}
//----------------------------------------------------------------------------
VTKPlotter::VTKPlotter(boost::shared_ptr<const DirichletBC> bc) :
  _mesh(bc->function_space()->mesh()),
  _grid(vtkSmartPointer<vtkUnstructuredGrid>::New()),
  _id(bc->id())
{
  boost::shared_ptr<Function> f(new Function(bc->function_space()));
  bc->apply(*f->vector());
  _function = f;

  parameters = default_parameters();
  set_title(bc->name(), bc->label());
  init_pipeline();
}
//----------------------------------------------------------------------------
VTKPlotter::VTKPlotter(boost::shared_ptr<const MeshFunction<uint> > mesh_function) :
  _mesh(reference_to_no_delete_pointer(mesh_function->mesh())),
  _grid(vtkSmartPointer<vtkUnstructuredGrid>::New()),
  _id(mesh_function->id())
{
  parameters = default_parameters();
  // TODO: Set function, title and call init
}
//----------------------------------------------------------------------------
VTKPlotter::VTKPlotter(boost::shared_ptr<const MeshFunction<double> > mesh_function) :
  _mesh(reference_to_no_delete_pointer(mesh_function->mesh())),
  _grid(vtkSmartPointer<vtkUnstructuredGrid>::New()),
  _id(mesh_function->id())
{
  parameters = default_parameters();
  // TODO: Set function, title and call init
}
//----------------------------------------------------------------------------
VTKPlotter::VTKPlotter(boost::shared_ptr<const MeshFunction<bool> > mesh_function) :
  _mesh(reference_to_no_delete_pointer(mesh_function->mesh())),
  _grid(vtkSmartPointer<vtkUnstructuredGrid>::New()),
  _id(mesh_function->id())
{
  parameters = default_parameters();
  // TODO: Set function, title and call init
}
//----------------------------------------------------------------------------
VTKPlotter::~VTKPlotter()
{
  // Do nothing
}
//----------------------------------------------------------------------------
const VTKPlotter& VTKPlotter::operator=(const VTKPlotter& plotter)
{
  // TODO: Fill in

  return *this;
}
//----------------------------------------------------------------------------
void VTKPlotter::plot()
{
  // Abort if DOLFIN_NOPLOT is set to a nonzero value
  char *noplot;
  noplot = getenv("DOLFIN_NOPLOT");
  if (noplot != NULL) {
    if (strcmp(noplot, "0") != 0 && strcmp(noplot, "") != 0) {
      warning("Environment variable DOLFIN_NOPLOT set: Plotting disabled.");
      return;
    }
  }

  // The plotting starts
  dolfin_assert(_mesh);

  // Construct grid each time since the mesh may have been changed.
  // TODO: Introduce boolean flag that says if mesh has changed or not?
  // Probably overkill ... performs good enough already
  construct_vtk_grid();

  // Process some parameters
  if (parameters["wireframe"]) {
    _actor->GetProperty()->SetRepresentationToWireframe();
  }
  if (parameters["scalarbar"]) {
    _renderer->AddActor(_scalarBar);
  }

  _renderWindow->SetWindowName(std::string(parameters["title"]).c_str());

  // Proceed depending on what type of plot this is
  if (_function) {
    switch (_function->value_rank()) {
      case 0:
        process_scalar_function();
        break;
      case 1:
        process_vector_function();
        break;
      default:
        dolfin_error("VTKPlotter.cpp",
            "plot function of rank > 2.",
            "Plotting of higher order functions is not supported.");
    }
  }
  /*else if (_mesh_function) {
  // Or are we plotting a mesh function?

  }*/
  else {
    // We are only plotting a mesh
    process_mesh();
  }

  if (parameters["interactive"]) {
    interactive();
  }
}
//----------------------------------------------------------------------------
void VTKPlotter::interactive()
{
  // Add keypress callback function
  _interactor->AddObserver(vtkCommand::KeyPressEvent, this, 
      &VTKPlotter::keypressCallback); 
  
  // Add helptextactor text actor
  vtkSmartPointer<vtkTextActor> helptextActor =
    vtkSmartPointer<vtkTextActor>::New();
  helptextActor->SetPosition(10,10);
  helptextActor->SetInput("Help ");
  helptextActor->GetTextProperty()->SetColor(0.0, 0.0, 0.0);
  helptextActor->GetTextProperty()->SetFontSize(24);
  _renderer->AddActor2D(helptextActor);

  // Set up the representation for the hover-over help text box
  vtkSmartPointer<vtkBalloonRepresentation> balloonRep =
    vtkSmartPointer<vtkBalloonRepresentation>::New();
  balloonRep->SetOffset(5,5);
  balloonRep->GetTextProperty()->SetFontSize(18);

  // Set up the actual widget that makes the help text pop up
  vtkSmartPointer<vtkBalloonWidget> balloonwidget =
    vtkSmartPointer<vtkBalloonWidget>::New();
  balloonwidget->SetInteractor(_interactor);
  balloonwidget->SetRepresentation(balloonRep);
  balloonwidget->AddBalloon(helptextActor,
      get_helptext().c_str(),NULL);
  _renderWindow->Render();
  balloonwidget->EnabledOn();

  // Initialize and start the mouse interaction
  _interactor->Initialize();
  _interactor->Start();
}
//----------------------------------------------------------------------------
void VTKPlotter::init_pipeline()
{
  // Don't construct grid when initializing object! Mesh may change in the
  // meantime before plotting
  //construct_vtk_grid();

  // We first initialize all the different filters, this is the data
  // processing part of the pipeline. We initialize all of them and defer the
  // connection of filters and mappers until plotting. Not all will be used,
  // but having them initialized makes swapping of connections easy later on.
  //
  // FIXME: Should we only initialize those that we need? Probably, but that
  // would require different init functions for different types of plots

  _warpscalar = vtkSmartPointer<vtkWarpScalar>::New();
  _warpvector = vtkSmartPointer<vtkWarpVector>::New();
  _glyphs = vtkSmartPointer<vtkGlyph3D>::New();
  _geometryFilter = vtkSmartPointer<vtkGeometryFilter>::New();

  // The rest of the pipeline is initalized and connected. This is the
  // rendering part of the pipeline
  _scalarBar = vtkSmartPointer<vtkScalarBarActor>::New();
  _lut = vtkSmartPointer<vtkLookupTable>::New();
  _mapper = vtkSmartPointer<vtkPolyDataMapper>::New();
  _actor = vtkSmartPointer<vtkActor>::New();
  _renderer = vtkSmartPointer<vtkRenderer>::New();
  _renderWindow = vtkSmartPointer<vtkRenderWindow>::New();
  _interactor = vtkSmartPointer<vtkRenderWindowInteractor>::New();

  // Connect the parts
  _mapper->SetLookupTable(_lut);
  _scalarBar->SetLookupTable(_lut);
  _actor->SetMapper(_mapper);
  _renderer->AddActor(_actor);
  _renderWindow->AddRenderer(_renderer);

  // Set up interactorstyle and connect interactor
  vtkSmartPointer<vtkInteractorStyleTrackballCamera> style =
    vtkSmartPointer<vtkInteractorStyleTrackballCamera>::New();
  _interactor->SetRenderWindow(_renderWindow);
  _interactor->SetInteractorStyle(style);

  // Set some properties that affect the look of things
  _renderer->SetBackground(1, 1, 1);
  _actor->GetProperty()->SetColor(0, 0, 1); //Only used for meshse
  _renderWindow->SetSize(600, 600);

  // Set the look of scalar bar labels
  vtkSmartPointer<vtkTextProperty> labelprop =
    _scalarBar->GetLabelTextProperty();
  labelprop->SetColor(0, 0, 0);
  labelprop->SetFontSize(14);

  // That's it for the initialization! Now we wait until the user
  // wants to plot something

}
//----------------------------------------------------------------------------
void VTKPlotter::set_title(const std::string& name, const std::string& label)
{
  std::stringstream title;
  title <<"Plot of \"" << name << "\" (a " << label << ")";
  parameters["title"] =  title.str();
}
//----------------------------------------------------------------------------
void VTKPlotter::construct_vtk_grid()
{
  dolfin_assert(_grid);

  Timer t("Construct VTK grid");

  // Construct VTK point array from DOLFIN mesh vertices
  vtkSmartPointer<vtkPoints> points = vtkSmartPointer<vtkPoints>::New();
  points->SetNumberOfPoints(_mesh->num_vertices());
  Point p;

  for (VertexIterator vertex(*_mesh); !vertex.end(); ++vertex) {
    p = vertex->point();
    points->SetPoint(vertex->index(), p.x(), p.y(), p.z());
  }

  // Add mesh cells to VTK cell array. Note: Preallocation of storage
  // in cell array did not give speedups when testing during development
  vtkSmartPointer<vtkCellArray> cells = vtkSmartPointer<vtkCellArray>::New();
  const uint *connectivity = _mesh->cells();
  uint spatial_dim = _mesh->topology().dim();

  for (uint i = 0; i < _mesh->num_cells(); ++i) {

    // Insert all vertex indices for a given cell. For a simplex cell in nD,
    // n+1 indices are inserted. The connectivity array must be indexed at
    // ((n+1) x cell_number + idx_offset)
    cells->InsertNextCell(spatial_dim+1);
    for(uint j = 0; j <= spatial_dim; ++j) {
      cells->InsertCellPoint(connectivity[(spatial_dim+1)*i + j]);
    }
  }
  // Free unused memory in cell array
  // (automatically allocated during cell insertion)
  cells->Squeeze();

  // Insert points and cells in VTK unstructured grid
  _grid->SetPoints(points);
  switch (spatial_dim) {
    case 1:
      _grid->SetCells(VTK_LINE, cells);
      break;
    case 2:
      _grid->SetCells(VTK_TRIANGLE, cells);
      break;
    case 3:
      _grid->SetCells(VTK_TETRA, cells);
      break;
    default:
      // Should never be reached
      break;
  }
}
//----------------------------------------------------------------------------
void VTKPlotter::process_mesh()
{
  // Connect grid to filter
  _geometryFilter->SetInput(_grid);
  _geometryFilter->Update();

  // Connect filter to mapper. This completes the pipeline! Ready to render.
  _mapper->SetInputConnection(_geometryFilter->GetOutputPort());

  // Render it
  _renderWindow->Render();
}
//----------------------------------------------------------------------------
void VTKPlotter::process_scalar_function()
{
  dolfin_assert(_function->value_rank() == 0);

  // STEP 1: Connect the pipeline parts
  ///////////////////////////////////////

  // Depending on the geometrical dimension, we use different algorithms
  // to visualize the scalar data.
  if (_mesh->topology().dim() < 3) {
    // In 1D and 2D, we warp the mesh according to the scalar values
    _warpscalar->SetInput(_grid);

    _geometryFilter->SetInput(_warpscalar->GetOutput());
  }
  else {
    // In 3D, we just show the scalar values as colors on the mesh
    _geometryFilter->SetInput(_grid);

  }
  _geometryFilter->Update();
  _mapper->SetInputConnection(_geometryFilter->GetOutputPort());

  // STEP 2: Update scalar point data
  ///////////////////////////////////////

  // Make VTK float array and allocate storage for function values
  uint num_vertices = _mesh->num_vertices();
  vtkSmartPointer<vtkFloatArray> scalars =
    vtkSmartPointer<vtkFloatArray>::New();
  scalars->SetNumberOfValues(num_vertices);

  // Evaluate DOLFIN function and copy values to the VTK array
  std::vector<double> vertex_values(num_vertices);
  _function->compute_vertex_values(vertex_values, *_mesh);

  for(uint i = 0; i < num_vertices; ++i) {
    scalars->SetValue(i, vertex_values[i]);
  }

  // Attach scalar values as point data in the VTK grid
  _grid->GetPointData()->SetScalars(scalars);

  // STEP 3: Update scalar ranges
  ///////////////////////////////////////

  double range[2];
  _grid->GetScalarRange(range);

  // Update lookuptable so that the scalar bar shows correct colors
  _lut->SetRange(range);
  _lut->Build();

  // This call is what actually changes the surface color
  _mapper->SetScalarRange(range);

  // Set the warp scale factor to according to parameter, but multiply
  // with a factor equal the inverse of the difference between minimum and
  // maximum scalar value. This in order to prevent extremely large figures
  _warpscalar->SetScaleFactor((double) parameters["scale"]*
      1/(range[1]-range[0]));

  // STEP 4: Render
  ///////////////////////////////////////

  _renderWindow->Render();

}
//----------------------------------------------------------------------------
void VTKPlotter::process_vector_function()
{
  dolfin_assert(_function->value_rank() == 1);

  // STEP 1: Connect the pipeline parts
  ///////////////////////////////////////

  const std::string mode = parameters["mode"];

  // In warp mode, we just set up a vector warper and connect it to the
  // geometry filter and the mapper
  if(mode == "warp") {
    _warpvector->SetInput(_grid);
    _warpvector->SetScaleFactor(parameters["scale"]);

    _geometryFilter->SetInput(_warpvector->GetOutput());
    _geometryFilter->Update();
    _mapper->SetInputConnection(_geometryFilter->GetOutputPort());

    // In glyph mode, we must construct the glyphs. The glyphs are connected
    // directly to the mapper, without using the geometry filter
    // The only allowed options are "warp" and "glyphs", hence the plain
    // else block
  } else {
    if (mode != "glyphs") {
      warning("Unrecognized mode \"" + mode + "\", using default (glyphs).");
    }
    vtkSmartPointer<vtkArrowSource> arrow =
      vtkSmartPointer<vtkArrowSource>::New();
    arrow->SetTipRadius(0.08);
    arrow->SetTipResolution(16);
    arrow->SetTipLength(0.25);
    arrow->SetShaftRadius(0.05);
    arrow->SetShaftResolution(16);

    // Create the glyph object, set source (the arrow) and input (the grid) and
    // adjust various parameters
    _glyphs->SetSourceConnection(arrow->GetOutputPort());
    _glyphs->SetInput(_grid);
    _glyphs->SetVectorModeToUseVector();
    _glyphs->SetScaleModeToScaleByVector();
    _glyphs->SetColorModeToColorByVector();
    _glyphs->SetScaleFactor(parameters["scale"]);

    _mapper->SetInputConnection(_glyphs->GetOutputPort());
  }

  // STEP 2: Update vector and scalar point data
  ///////////////////////////////////////

  // Make VTK float array and allocate storage for function vector values
  uint num_vertices = _mesh->num_vertices();
  uint num_components = _function->value_dimension(0);
  vtkSmartPointer<vtkFloatArray> vectors =
    vtkSmartPointer<vtkFloatArray>::New();

  // NOTE: Allocation must be done in this order!
  // Note also that the number of VTK vector components must always be 3
  // regardless of the function vector value dimension
  vectors->SetNumberOfComponents(3);
  vectors->SetNumberOfTuples(num_vertices);

  // Evaluate DOLFIN function and copy values to the VTK array
  // The entries in "vertex_values" must be copied to "vectors". Viewing
  // these arrays as matrices, the transpose of vertex values should be copied,
  // since DOLFIN and VTK store vector function values differently
  std::vector<double> vertex_values(num_vertices*num_components);
  _function->compute_vertex_values(vertex_values, *_mesh);

  for(uint i = 0; i < num_vertices; ++i) {
    vectors->SetValue(3*i,     vertex_values[i]);
    vectors->SetValue(3*i + 1, vertex_values[i + num_vertices]);

    // If the DOLFIN function vector value dimension is 2, pad with a 0
    if(num_components == 2) {
      vectors->SetValue(3*i + 2, 0.0);
      // else, add the last entry in the value vector
    } else {
      vectors->SetValue(3*i + 2, vertex_values[i + num_vertices*2]);
    }
  }
  // Attach vectors as vector point data in the VTK grid
  _grid->GetPointData()->SetVectors(vectors);

  // Compute norms of vector data
  vtkSmartPointer<vtkVectorNorm> norms =
    vtkSmartPointer<vtkVectorNorm>::New();
  norms->SetInput(_grid);
  norms->SetAttributeModeToUsePointData();
  //NOTE: This update is necessary to actually compute the norms
  norms->Update();

  // Attach vector norms as scalar point data in the VTK grid
  _grid->GetPointData()->SetScalars(
      norms->GetOutput()->GetPointData()->GetScalars());

  // STEP 3: Update scalar ranges
  ///////////////////////////////////////

  double range[2];
  _grid->GetScalarRange(range);

  // Update lookuptable so that the scalar bar shows correct colors
  _lut->SetRange(range);
  _lut->Build();

  // This call is what actually changes the surface color
  _mapper->SetScalarRange(range);

  // STEP 4: Render
  ///////////////////////////////////////

  _renderWindow->Render();
}
//----------------------------------------------------------------------------
std::string VTKPlotter::get_helptext()
{
  std::stringstream text;

  text << "Mouse control:\n";
  text << "\t Left mouse button: Rotate figure\n";
  text << "\t Right mouse button (or scroolwheel): Zoom \n";
  text << "\t Middle mouse button (or left+right): Translate figure\n\n";
  text << "Keyboard control:\n";
  text << "\t R: Reset zoom\n";
  text << "\t W: View figure as wireframe\n";
  text << "\t S: View figure with solid surface\n";
  text << "\t F: Fly to the point currently under the mouse pointer\n";
  text << "\t P: Add bounding box\n";
  text << "\t S: Save plot to file\n";
  text << "\t E/Q: Exit\n";
  return text.str();
}
//----------------------------------------------------------------------------
<<<<<<< HEAD
void VTKPlotter::keypressCallback(vtkObject* caller,
                                  long unsigned int eventId,
                                  void* callData)
{
  vtkSmartPointer<vtkRenderWindowInteractor> iren = 
    static_cast<vtkRenderWindowInteractor*>(caller);

  switch (iren->GetKeyCode()) {
    // Save plot to file
    case 's':
      {
        // We construct a filename from the given prefix and static counter.
        // If a file with that filename exists, the counter is incremented
        // until a unique filename is found. That filename is then passed 
        // to the hardcopy function.
        std::stringstream filename;
        filename << std::string(parameters["hardcopy_prefix"]);
        filename << hardcopy_counter;
        while (boost::filesystem::exists(filename.str() + ".png")) {
          hardcopy_counter++;
          filename.str("");
          filename << std::string(parameters["hardcopy_prefix"]);
          filename << hardcopy_counter;
        }
        hardcopy(filename.str());
        break;
      }
    default:
      break;
  }
}
//----------------------------------------------------------------------------
void VTKPlotter::hardcopy(std::string filename)
{
  dolfin_assert(_renderWindow);

  info("Saving plot to file: %s", filename.c_str());
  
  // Create window to image filter and PNG writer
  vtkSmartPointer<vtkWindowToImageFilter> w2i = 
    vtkSmartPointer<vtkWindowToImageFilter>::New();
  vtkSmartPointer<vtkPNGWriter> writer = vtkSmartPointer<vtkPNGWriter>::New();

  w2i->SetInput(_renderWindow);
  w2i->Update();
  writer->SetInputConnection(w2i->GetOutputPort());
  writer->SetFileName((filename + ".png").c_str());
  _renderWindow->Render();
  writer->Modified();
  writer->Write();
}
=======

>>>>>>> ccda9c34
#endif<|MERGE_RESOLUTION|>--- conflicted
+++ resolved
@@ -43,16 +43,12 @@
 #include <vtkWindowToImageFilter.h>
 #include <vtkPNGWriter.h>
 
+#include <boost/filesystem.hpp>
+
 #include <dolfin/function/FunctionSpace.h>
 #include <dolfin/mesh/Vertex.h>
 #include <dolfin/common/Timer.h>
-<<<<<<< HEAD
-
-#include <boost/filesystem.hpp>
-
-=======
 #include "PlottableExpression.h"
->>>>>>> ccda9c34
 #include "VTKPlotter.h"
 
 using namespace dolfin;
@@ -598,7 +594,6 @@
   return text.str();
 }
 //----------------------------------------------------------------------------
-<<<<<<< HEAD
 void VTKPlotter::keypressCallback(vtkObject* caller,
                                   long unsigned int eventId,
                                   void* callData)
@@ -650,7 +645,4 @@
   writer->Modified();
   writer->Write();
 }
-=======
-
->>>>>>> ccda9c34
 #endif