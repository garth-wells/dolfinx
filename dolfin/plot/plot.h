// Copyright (C) 2007-2012 Anders Logg and Fredrik Valdmanis
//
// This file is part of DOLFIN.
//
// DOLFIN is free software: you can redistribute it and/or modify
// it under the terms of the GNU Lesser General Public License as published by
// the Free Software Foundation, either version 3 of the License, or
// (at your option) any later version.
//
// DOLFIN is distributed in the hope that it will be useful,
// but WITHOUT ANY WARRANTY; without even the implied warranty of
// MERCHANTABILITY or FITNESS FOR A PARTICULAR PURPOSE. See the
// GNU Lesser General Public License for more details.
//
// You should have received a copy of the GNU Lesser General Public License
// along with DOLFIN. If not, see <http://www.gnu.org/licenses/>.
//
// Modified by Joachim B Haga 2012
//
// First added:  2007-05-02
// Last changed: 2012-09-16

#ifndef __PLOT_H
#define __PLOT_H

#include <string>
#include <boost/shared_ptr.hpp>
#include <dolfin/common/types.h>

namespace dolfin
{

  // Forward declarations
  class Variable;
  class Expression;
  class Mesh;
  class Parameters;
  class VTKPlotter;

  /// Make the current plots interactive. If really is set, the interactive
  /// mode is entered even if 'Q' has been pressed.
  void interactive(bool really=false);

  //---------------------------------------------------------------------------
  /// Simple built-in plot commands for plotting functions and meshes.
  //---------------------------------------------------------------------------

  // Plot variable of any supported type
  boost::shared_ptr<VTKPlotter> plot(const Variable&,
				     std::string title="",
				     std::string mode="auto");

  /// Plot variable (shared_ptr version)
  boost::shared_ptr<VTKPlotter> plot(boost::shared_ptr<const Variable>,
				     std::string title="",
				     std::string mode="auto");

  /// Plot variable (parameter version)
  boost::shared_ptr<VTKPlotter> plot(const Variable&,
				     const Parameters& parameters);

  /// Plot variable (parameter, shared_ptr version)
  boost::shared_ptr<VTKPlotter> plot(boost::shared_ptr<const Variable>,
				     boost::shared_ptr<const Parameters> parameters);

  //---------------------------------------------------------------------------
  // Specialised versions for Expression together with Mesh
  //---------------------------------------------------------------------------

  /// Plot expression
  boost::shared_ptr<VTKPlotter> plot(const Expression& expression,
				     const Mesh& mesh,
				     std::string title="",
				     std::string mode="auto");

  /// Plot expression (shared_ptr version)
  boost::shared_ptr<VTKPlotter> plot(boost::shared_ptr<const Expression> expression,
                                     boost::shared_ptr<const Mesh> mesh,
				     std::string title="",
				     std::string mode="auto");

  /// Plot expression (parameter version)
  boost::shared_ptr<VTKPlotter> plot(const Expression& expression,
				     const Mesh& mesh,
				     const Parameters& parameters);

  /// Plot expression (parameter, shared_ptr version)
  boost::shared_ptr<VTKPlotter> plot(boost::shared_ptr<const Expression> expression,
				     boost::shared_ptr<const Mesh> mesh,
				     boost::shared_ptr<const Parameters> parameters);

<<<<<<< HEAD
  /// Plot mesh
  boost::shared_ptr<VTKPlotter> plot(const Mesh& mesh,
				     std::string title="Mesh");

  /// Plot mesh (shared_ptr version)
  boost::shared_ptr<VTKPlotter> plot(boost::shared_ptr<const Mesh> mesh,
				     std::string title="Mesh");

  /// Plot mesh (parameter version)
  boost::shared_ptr<VTKPlotter> plot(const Mesh& mesh,
				     const Parameters& parameters);

  /// Plot mesh (parameter, shared_ptr version)
  boost::shared_ptr<VTKPlotter> plot(boost::shared_ptr<const Mesh> mesh,
				     boost::shared_ptr<const Parameters> parameters);

  /// Plot Dirichlet BC
  boost::shared_ptr<VTKPlotter> plot(const DirichletBC& bc,
				     std::string title="Dirichlet B.C.");

  /// Plot Dirichlet BC (shared_ptr version)
  boost::shared_ptr<VTKPlotter> plot(boost::shared_ptr<const DirichletBC> bc,
				     std::string title="Dirichlet B.C.");

  /// Plot Dirichlet BC (parameter version)
  boost::shared_ptr<VTKPlotter> plot(const DirichletBC& bc,
				     const Parameters& parameters);

  /// Plot Dirichlet BC (parameter, shared_ptr version)
  boost::shared_ptr<VTKPlotter> plot(boost::shared_ptr<const DirichletBC> bc,
				     boost::shared_ptr<const Parameters> parameters);

  /// Plot std::size_t-valued mesh function
  boost::shared_ptr<VTKPlotter> plot(const MeshFunction<std::size_t>& mesh_function,
				     std::string title="DOLFIN MeshFunction<std::size_t>");

  /// Plot std::size_t-valued mesh function (shared_ptr version)
  boost::shared_ptr<VTKPlotter> plot(boost::shared_ptr<const MeshFunction<std::size_t> > mesh_function,
				     std::string title="DOLFIN MeshFunction<std::size_t>");

  /// Plot std::size_t-valued mesh function (parameter version)
  boost::shared_ptr<VTKPlotter> plot(const MeshFunction<std::size_t>& mesh_function,
				     const Parameters& parameters);

  /// Plot std::size_t-valued mesh function (parameter, shared_ptr version)
  boost::shared_ptr<VTKPlotter> plot(boost::shared_ptr<const MeshFunction<std::size_t> > mesh_function,
				     boost::shared_ptr<const Parameters> parameters);

  /// Plot uint-valued mesh function
  /*
  boost::shared_ptr<VTKPlotter> plot(const MeshFunction<unsigned int>& mesh_function,
				     std::string title="DOLFIN MeshFunction<unsigned int>");

  /// Plot uint-valued mesh function (shared_ptr version)
  boost::shared_ptr<VTKPlotter> plot(boost::shared_ptr<const MeshFunction<unsigned int> > mesh_function,
				     std::string title="DOLFIN MeshFunction<unsigned int>");

  /// Plot uint-valued mesh function (parameter version)
  boost::shared_ptr<VTKPlotter> plot(const MeshFunction<unsigned int>& mesh_function,
				     const Parameters& parameters);

  /// Plot uint-valued mesh function (parameter, shared_ptr version)
  boost::shared_ptr<VTKPlotter> plot(boost::shared_ptr<const MeshFunction<unsigned int> > mesh_function,
				     boost::shared_ptr<const Parameters> parameters);
  */
  /// Plot int-valued mesh function
  boost::shared_ptr<VTKPlotter> plot(const MeshFunction<int>& mesh_function,
				     std::string title="DOLFIN MeshFunction<int>");

  /// Plot int-valued mesh function (shared_ptr version)
  boost::shared_ptr<VTKPlotter> plot(boost::shared_ptr<const MeshFunction<int> > mesh_function,
				     std::string title="DOLFIN MeshFunction<int>");

  /// Plot int-valued mesh function (parameter version)
  boost::shared_ptr<VTKPlotter> plot(const MeshFunction<int>& mesh_function,
				     const Parameters& parameters);

  /// Plot int-valued mesh function (parameter, shared_ptr version)
  boost::shared_ptr<VTKPlotter> plot(boost::shared_ptr<const MeshFunction<int> > mesh_function,
				     boost::shared_ptr<const Parameters> parameters);

  /// Plot double-valued mesh function
  boost::shared_ptr<VTKPlotter> plot(const MeshFunction<double>& mesh_function,
				     std::string title="MeshFunction<double>");

  /// Plot double-valued mesh function  (shared_ptr version)
  boost::shared_ptr<VTKPlotter> plot(boost::shared_ptr<const MeshFunction<double> > mesh_function,
				     std::string title="MeshFunction<double>");

  /// Plot double-valued mesh function  (parameter version)
  boost::shared_ptr<VTKPlotter> plot(const MeshFunction<double>& mesh_function,
				     const Parameters& parameters);

  /// Plot double-valued mesh function  (parameter, shared_ptr version)
  boost::shared_ptr<VTKPlotter> plot(boost::shared_ptr<const MeshFunction<double> > mesh_function,
				     boost::shared_ptr<const Parameters> parameters);

  /// Plot boolean-valued mesh function
  boost::shared_ptr<VTKPlotter> plot(const MeshFunction<bool>& mesh_function,
				     std::string title="MeshFunction<bool>");

  /// Plot boolean-valued mesh function (shared_ptr version)
  boost::shared_ptr<VTKPlotter> plot(boost::shared_ptr<const MeshFunction<bool> > mesh_function,
				     std::string title="MeshFunction<bool>");

  /// Plot boolean-valued mesh function (parameter version)
  boost::shared_ptr<VTKPlotter> plot(const MeshFunction<bool>& mesh_function,
				     const Parameters& parameters);

  /// Plot boolean-valued mesh function (parameter, shared_ptr version)
  boost::shared_ptr<VTKPlotter> plot(boost::shared_ptr<const MeshFunction<bool> > mesh_function,
				     boost::shared_ptr<const Parameters> parameters);

  /// Make the current plot interactive
  void interactive();

=======
>>>>>>> d47e489b
}

#endif<|MERGE_RESOLUTION|>--- conflicted
+++ resolved
@@ -89,125 +89,6 @@
 				     boost::shared_ptr<const Mesh> mesh,
 				     boost::shared_ptr<const Parameters> parameters);
 
-<<<<<<< HEAD
-  /// Plot mesh
-  boost::shared_ptr<VTKPlotter> plot(const Mesh& mesh,
-				     std::string title="Mesh");
-
-  /// Plot mesh (shared_ptr version)
-  boost::shared_ptr<VTKPlotter> plot(boost::shared_ptr<const Mesh> mesh,
-				     std::string title="Mesh");
-
-  /// Plot mesh (parameter version)
-  boost::shared_ptr<VTKPlotter> plot(const Mesh& mesh,
-				     const Parameters& parameters);
-
-  /// Plot mesh (parameter, shared_ptr version)
-  boost::shared_ptr<VTKPlotter> plot(boost::shared_ptr<const Mesh> mesh,
-				     boost::shared_ptr<const Parameters> parameters);
-
-  /// Plot Dirichlet BC
-  boost::shared_ptr<VTKPlotter> plot(const DirichletBC& bc,
-				     std::string title="Dirichlet B.C.");
-
-  /// Plot Dirichlet BC (shared_ptr version)
-  boost::shared_ptr<VTKPlotter> plot(boost::shared_ptr<const DirichletBC> bc,
-				     std::string title="Dirichlet B.C.");
-
-  /// Plot Dirichlet BC (parameter version)
-  boost::shared_ptr<VTKPlotter> plot(const DirichletBC& bc,
-				     const Parameters& parameters);
-
-  /// Plot Dirichlet BC (parameter, shared_ptr version)
-  boost::shared_ptr<VTKPlotter> plot(boost::shared_ptr<const DirichletBC> bc,
-				     boost::shared_ptr<const Parameters> parameters);
-
-  /// Plot std::size_t-valued mesh function
-  boost::shared_ptr<VTKPlotter> plot(const MeshFunction<std::size_t>& mesh_function,
-				     std::string title="DOLFIN MeshFunction<std::size_t>");
-
-  /// Plot std::size_t-valued mesh function (shared_ptr version)
-  boost::shared_ptr<VTKPlotter> plot(boost::shared_ptr<const MeshFunction<std::size_t> > mesh_function,
-				     std::string title="DOLFIN MeshFunction<std::size_t>");
-
-  /// Plot std::size_t-valued mesh function (parameter version)
-  boost::shared_ptr<VTKPlotter> plot(const MeshFunction<std::size_t>& mesh_function,
-				     const Parameters& parameters);
-
-  /// Plot std::size_t-valued mesh function (parameter, shared_ptr version)
-  boost::shared_ptr<VTKPlotter> plot(boost::shared_ptr<const MeshFunction<std::size_t> > mesh_function,
-				     boost::shared_ptr<const Parameters> parameters);
-
-  /// Plot uint-valued mesh function
-  /*
-  boost::shared_ptr<VTKPlotter> plot(const MeshFunction<unsigned int>& mesh_function,
-				     std::string title="DOLFIN MeshFunction<unsigned int>");
-
-  /// Plot uint-valued mesh function (shared_ptr version)
-  boost::shared_ptr<VTKPlotter> plot(boost::shared_ptr<const MeshFunction<unsigned int> > mesh_function,
-				     std::string title="DOLFIN MeshFunction<unsigned int>");
-
-  /// Plot uint-valued mesh function (parameter version)
-  boost::shared_ptr<VTKPlotter> plot(const MeshFunction<unsigned int>& mesh_function,
-				     const Parameters& parameters);
-
-  /// Plot uint-valued mesh function (parameter, shared_ptr version)
-  boost::shared_ptr<VTKPlotter> plot(boost::shared_ptr<const MeshFunction<unsigned int> > mesh_function,
-				     boost::shared_ptr<const Parameters> parameters);
-  */
-  /// Plot int-valued mesh function
-  boost::shared_ptr<VTKPlotter> plot(const MeshFunction<int>& mesh_function,
-				     std::string title="DOLFIN MeshFunction<int>");
-
-  /// Plot int-valued mesh function (shared_ptr version)
-  boost::shared_ptr<VTKPlotter> plot(boost::shared_ptr<const MeshFunction<int> > mesh_function,
-				     std::string title="DOLFIN MeshFunction<int>");
-
-  /// Plot int-valued mesh function (parameter version)
-  boost::shared_ptr<VTKPlotter> plot(const MeshFunction<int>& mesh_function,
-				     const Parameters& parameters);
-
-  /// Plot int-valued mesh function (parameter, shared_ptr version)
-  boost::shared_ptr<VTKPlotter> plot(boost::shared_ptr<const MeshFunction<int> > mesh_function,
-				     boost::shared_ptr<const Parameters> parameters);
-
-  /// Plot double-valued mesh function
-  boost::shared_ptr<VTKPlotter> plot(const MeshFunction<double>& mesh_function,
-				     std::string title="MeshFunction<double>");
-
-  /// Plot double-valued mesh function  (shared_ptr version)
-  boost::shared_ptr<VTKPlotter> plot(boost::shared_ptr<const MeshFunction<double> > mesh_function,
-				     std::string title="MeshFunction<double>");
-
-  /// Plot double-valued mesh function  (parameter version)
-  boost::shared_ptr<VTKPlotter> plot(const MeshFunction<double>& mesh_function,
-				     const Parameters& parameters);
-
-  /// Plot double-valued mesh function  (parameter, shared_ptr version)
-  boost::shared_ptr<VTKPlotter> plot(boost::shared_ptr<const MeshFunction<double> > mesh_function,
-				     boost::shared_ptr<const Parameters> parameters);
-
-  /// Plot boolean-valued mesh function
-  boost::shared_ptr<VTKPlotter> plot(const MeshFunction<bool>& mesh_function,
-				     std::string title="MeshFunction<bool>");
-
-  /// Plot boolean-valued mesh function (shared_ptr version)
-  boost::shared_ptr<VTKPlotter> plot(boost::shared_ptr<const MeshFunction<bool> > mesh_function,
-				     std::string title="MeshFunction<bool>");
-
-  /// Plot boolean-valued mesh function (parameter version)
-  boost::shared_ptr<VTKPlotter> plot(const MeshFunction<bool>& mesh_function,
-				     const Parameters& parameters);
-
-  /// Plot boolean-valued mesh function (parameter, shared_ptr version)
-  boost::shared_ptr<VTKPlotter> plot(boost::shared_ptr<const MeshFunction<bool> > mesh_function,
-				     boost::shared_ptr<const Parameters> parameters);
-
-  /// Make the current plot interactive
-  void interactive();
-
-=======
->>>>>>> d47e489b
 }
 
 #endif