// Copyright (C) 2008-2013 Niclas Jansson, Ola Skavhaug, Anders Logg
// Garth N. Wells and Chris Richardson
//
// This file is part of DOLFIN.
//
// DOLFIN is free software: you can redistribute it and/or modify
// it under the terms of the GNU Lesser General Public License as published by
// the Free Software Foundation, either version 3 of the License, or
// (at your option) any later version.
//
// DOLFIN is distributed in the hope that it will be useful,
// but WITHOUT ANY WARRANTY; without even the implied warranty of
// MERCHANTABILITY or FITNESS FOR A PARTICULAR PURPOSE. See the
// GNU Lesser General Public License for more details.
//
// You should have received a copy of the GNU Lesser General Public License
// along with DOLFIN. If not, see <http://www.gnu.org/licenses/>.
//
// Modified by Kent-Andre Mardal 2011
// Modified by Anders Logg 2011
// Modified by Garth N. Wells 2011-2012
// Modified by Chris Richardson 2013
//
// First added:  2008-12-01
// Last changed: 2014-01-09

#include <algorithm>
#include <iterator>
#include <map>
#include <numeric>
#include <set>
#include <boost/multi_array.hpp>

#include <dolfin/log/log.h>
#include <dolfin/common/MPI.h>
#include <dolfin/common/Timer.h>
#include <dolfin/geometry/Point.h>
#include <dolfin/graph/ParMETIS.h>
#include <dolfin/graph/SCOTCH.h>
#include <dolfin/graph/ZoltanPartition.h>
#include <dolfin/parameter/GlobalParameters.h>
#include "BoundaryMesh.h"
#include "DistributedMeshTools.h"
#include "Facet.h"
#include "LocalMeshData.h"
#include "Mesh.h"
#include "MeshEditor.h"
#include "MeshEntity.h"
#include "MeshEntityIterator.h"
#include "MeshFunction.h"
#include "MeshTopology.h"
#include "MeshValueCollection.h"
#include "Vertex.h"
#include "MeshPartitioning.h"

using namespace dolfin;

// Explicitly instantiate some templated functions to help the Python
// wrappers
template void MeshPartitioning::build_mesh_value_collection(const Mesh& mesh,
   const std::vector<std::pair<std::pair<std::size_t, std::size_t>, std::size_t> >&
                                                            local_value_data,
   MeshValueCollection<std::size_t>& mesh_values);

template void MeshPartitioning::build_mesh_value_collection(const Mesh& mesh,
   const std::vector<std::pair<std::pair<std::size_t, std::size_t>, int> >&
                                                            local_value_data,
   MeshValueCollection<int>& mesh_values);

template void MeshPartitioning::build_mesh_value_collection(const Mesh& mesh,
   const std::vector<std::pair<std::pair<std::size_t, std::size_t>, double> >&
                                                            local_value_data,
   MeshValueCollection<double>& mesh_values);

template void MeshPartitioning::build_mesh_value_collection(const Mesh& mesh,
   const std::vector<std::pair<std::pair<std::size_t, std::size_t>, bool> >&
                                                            local_value_data,
                                     MeshValueCollection<bool>& mesh_values);

//-----------------------------------------------------------------------------
void MeshPartitioning::build_distributed_mesh(Mesh& mesh)
{
  if (MPI::num_processes(mesh.mpi_comm()) > 1)
  {
    // Create and distribute local mesh data
    LocalMeshData local_mesh_data(mesh);

    // Build distributed mesh
    build_distributed_mesh(mesh, local_mesh_data);
  }
}
//-----------------------------------------------------------------------------
void MeshPartitioning::build_distributed_mesh(Mesh& mesh,
                            const std::vector<std::size_t>& cell_destinations)
{
  if (MPI::num_processes(mesh.mpi_comm()) > 1)
  {
    // Create and distribute local mesh data
    LocalMeshData local_mesh_data(mesh);

    // Attach cell destinations
    local_mesh_data.cell_partition = cell_destinations;

    // Build distributed mesh
    build_distributed_mesh(mesh, local_mesh_data);
  }
}
//-----------------------------------------------------------------------------
std::set<std::size_t> MeshPartitioning::cell_vertex_set(
    const boost::multi_array<std::size_t, 2>& cell_vertices)
{
  std::set<std::size_t> vertex_set;
  boost::multi_array<std::size_t, 2>::const_iterator vertices;
  for (vertices = cell_vertices.begin(); vertices != cell_vertices.end();
       ++vertices)
    vertex_set.insert(vertices->begin(), vertices->end());

  return vertex_set;
}
//-----------------------------------------------------------------------------
void MeshPartitioning::build_distributed_mesh(Mesh& mesh,
                                              const LocalMeshData& local_data)
{
  // Compute cell partitioning or use partitioning provided in local_data
  std::vector<std::size_t> cell_partition;
  std::map<std::size_t, std::vector<std::size_t> > ghost_procs;
  if (local_data.cell_partition.empty())
    partition_cells(mesh.mpi_comm(), local_data, cell_partition, ghost_procs);
  else
  {
    cell_partition = local_data.cell_partition;
    dolfin_assert(cell_partition.size()
                  == local_data.global_cell_indices.size());
    dolfin_assert(*std::max_element(cell_partition.begin(), cell_partition.end())
                  < MPI::num_processes(mesh.mpi_comm()));
  }

  // Build mesh from local mesh data and provided cell partition
  build(mesh, local_data, cell_partition, ghost_procs);

  // Create MeshDomains from local_data
  build_mesh_domains(mesh, local_data);

  // Initialise number of globally connected cells to each facet. This is
  // necessary to distinguish between facets on an exterior boundary and
  // facets on a partition boundary (see
  // https://bugs.launchpad.net/dolfin/+bug/733834).

  DistributedMeshTools::init_facet_cell_connections(mesh);
}
//-----------------------------------------------------------------------------
void MeshPartitioning::partition_cells(const MPI_Comm& mpi_comm, 
                                       const LocalMeshData& mesh_data,
              std::vector<std::size_t>& cell_partition,
              std::map<std::size_t, std::vector<std::size_t> >& ghost_procs)
{

  // Compute cell partition using partitioner from parameter system
  const std::string partitioner = parameters["mesh_partitioner"];
  if (partitioner == "SCOTCH")
<<<<<<< HEAD
    SCOTCH::compute_partition(mpi_comm, cell_partition, ghost_procs, mesh_data);
  else if (partitioner == "ParMETIS")
    ParMETIS::compute_partition(mpi_comm, cell_partition, ghost_procs, mesh_data);
  else if (partitioner == "Zoltan_RCB")
  {
    ZoltanPartition::compute_partition_rcb(mpi_comm, cell_partition,
=======
    SCOTCH::compute_partition(mesh.mpi_comm(), cell_partition, mesh_data);
  else if (partitioner == "ParMETIS")
    ParMETIS::compute_partition(mesh.mpi_comm(), cell_partition, mesh_data);
  else if (partitioner == "Zoltan_RCB")
  {
    ZoltanPartition::compute_partition_rcb(mesh.mpi_comm(), cell_partition,
>>>>>>> 7daf1bd8
                                           mesh_data);
  }
  else if (partitioner == "Zoltan_PHG")
  {
<<<<<<< HEAD
    ZoltanPartition::compute_partition_phg(mpi_comm, cell_partition,
=======
    ZoltanPartition::compute_partition_phg(mesh.mpi_comm(), cell_partition,
>>>>>>> 7daf1bd8
                                           mesh_data);
  }
  else
  {
    dolfin_error("MeshPartitioning.cpp",
                 "compute cell partition",
                 "Mesh partitioner '%s' is unknown.", partitioner.c_str());
  }
}
//-----------------------------------------------------------------------------
void MeshPartitioning::build(Mesh& mesh, const LocalMeshData& mesh_data,
          const std::vector<std::size_t>& cell_partition,
          const std::map<std::size_t, std::vector<std::size_t> >& ghost_procs)
{

  // Distribute cells
  Timer timer("PARALLEL 2: Distribute mesh (cells and vertices)");
  std::vector<std::size_t> global_cell_indices;
  boost::multi_array<std::size_t, 2> cell_vertices;
<<<<<<< HEAD

  distribute_cells(mesh.mpi_comm(), mesh_data, cell_partition, 
                   global_cell_indices,
                   cell_vertices);
  std::set<std::size_t> vertex_set = cell_vertex_set(cell_vertices);

  // Get ghost cells from neighbouring processes
  std::vector<std::size_t> ghost_global_cell_indices;
  // Attach ghost cell ownership to Mesh
  std::vector<std::size_t> ghost_remote_process;
  boost::multi_array<std::size_t, 2> ghost_cell_vertices;
  distribute_ghost_cells(mesh.mpi_comm(), mesh_data, cell_partition, 
                   ghost_procs, ghost_global_cell_indices,
                   ghost_remote_process,
                   ghost_cell_vertices);
  std::set<std::size_t> ghost_vertex_set = cell_vertex_set(ghost_cell_vertices);

  // Find set of ghost-only vertices for later use
  std::vector<std::size_t> ghost_only_vertex_set(ghost_vertex_set.size());
  std::vector<std::size_t>::iterator ghost_only_end 
    = std::set_difference(ghost_vertex_set.begin(), ghost_vertex_set.end(),
                          vertex_set.begin(), vertex_set.end(),
                          ghost_only_vertex_set.begin());
  ghost_only_vertex_set.resize(ghost_only_end - ghost_only_vertex_set.begin());

  // Add ghost cells at end of regular cells 
  global_cell_indices.insert(global_cell_indices.end(), 
                             ghost_global_cell_indices.begin(),
                             ghost_global_cell_indices.end());

  const unsigned int num_regular_cells = cell_vertices.size();
  cell_vertices.resize(boost::extents
                       [num_regular_cells + ghost_cell_vertices.size()]
                       [mesh_data.num_vertices_per_cell]);
  std::copy(ghost_cell_vertices.begin(),
            ghost_cell_vertices.end(),
            cell_vertices.begin() + num_regular_cells);
=======
  distribute_cells(mesh.mpi_comm(), mesh_data, cell_partition,
                   global_cell_indices, cell_vertices);
>>>>>>> 7daf1bd8

  // Distribute vertices
  std::vector<std::size_t> vertex_indices;
  boost::multi_array<double, 2> vertex_coordinates;
  std::map<std::size_t, std::size_t> vertex_global_to_local;
<<<<<<< HEAD

  // Compute which vertices we need - regular and ghost
  vertex_set.insert(ghost_only_vertex_set.begin(),
                    ghost_only_vertex_set.end());
  distribute_vertices(mesh.mpi_comm(), mesh_data, vertex_set, vertex_indices,
=======
  distribute_vertices(mesh.mpi_comm(), mesh_data, cell_vertices, vertex_indices,
>>>>>>> 7daf1bd8
                      vertex_global_to_local, vertex_coordinates);

  timer.stop();

  // Build mesh
  build_mesh(mesh, global_cell_indices, cell_vertices, vertex_indices,
             vertex_coordinates, vertex_global_to_local,
             mesh_data.tdim, mesh_data.gdim, mesh_data.num_global_cells,
             mesh_data.num_global_vertices);

  // Check for any ghost information and use different method for
  // shared vertex determination
  const std::size_t ghost_total = MPI::sum(mesh.mpi_comm(), ghost_procs.size());
  if(ghost_total != 0)
  {
    warning("Using new ghost based method for shared vertices");

    // Locate processes which hold the shared vertices
    // This now includes all vertices of ghost cells
    ghost_build_shared_vertices(mesh, ghost_cell_vertices, ghost_remote_process, 
                                vertex_global_to_local);
  }
  else
  {
    // Use BoundaryMesh of local mesh to get possible shared vertices
    std::vector<std::size_t> boundary_vertex_indices 
      = boundary_vertices(mesh, vertex_indices);    
    // Notify other processes to find shared vertices
    build_shared_vertices(mesh, boundary_vertex_indices, vertex_global_to_local);
  }

  // Attach ghost cell ownership data to Mesh
  mesh.data().create_array("ghost_owner", mesh_data.tdim);
  std::vector<std::size_t>& ghost_cell_owner = mesh.data().array("ghost_owner", mesh_data.tdim);
  ghost_cell_owner.resize(mesh.num_cells());
  const std::size_t process_number = MPI::process_number(mesh.mpi_comm());  
  for(unsigned int i = 0; i < mesh.num_cells(); ++i)
  {
    if (i < num_regular_cells)
      ghost_cell_owner[i] = process_number;
    else
      ghost_cell_owner[i] = ghost_remote_process[i - num_regular_cells];
  }
  
  // Attach ghost vertex mask to Mesh
  mesh.data().create_array("ghost_mask", 0);
  std::vector<std::size_t>& ghost_vertex_mask = mesh.data().array("ghost_mask", 0);
  ghost_vertex_mask.resize(mesh.num_vertices());
  for(VertexIterator v(mesh); !v.end(); ++v)
  {
    ghost_vertex_mask[v->index()] = 
      (std::find(ghost_only_vertex_set.begin(),
                 ghost_only_vertex_set.end(),
                 v->global_index()) 
       == ghost_only_vertex_set.end()) ? 0 : 1;
  }

}
//-----------------------------------------------------------------------------
<<<<<<< HEAD
void MeshPartitioning::ghost_build_shared_vertices(Mesh& mesh,
     const boost::multi_array<std::size_t, 2>& ghost_cell_vertices,
     const std::vector<std::size_t>& ghost_remote_process, 
     const std::map<std::size_t, std::size_t>& vertex_global_to_local)
{

  // Map from global vertex index to sharing processes
  std::map<std::size_t, std::set<unsigned int> > shared_vertices_global;

  // Iterate through boundary ghost cell vertices to get sharing processes
  // using global indices
  for(std::size_t i = 0; i < ghost_cell_vertices.size(); ++i)
    for(std::size_t j=0; j < ghost_cell_vertices[i].size(); ++j)
    {
      const std::size_t vindex = ghost_cell_vertices[i][j];
      // Ensure it is on boundary by enforcing local existence
      if(vertex_global_to_local.find(vindex) != vertex_global_to_local.end())
        shared_vertices_global[vindex].insert(ghost_remote_process[i]);
    }

  // Multiple-shared vertices (i.e. shared by more than two processes)
  // may not have all process information on all processes, so this needs
  // to be transmitted to all possible owners.
  // FIXME: avoid a global broadcast here, to enhance scalability.
  // This can be done as follows:
  // Send all known shared_vertices_global map entries with 
  // more than one entry to the MPI::index_owner of the global vertex
  // which then collates the ownership and reflects 
  // the results back to the senders.

  std::vector<std::size_t> shared_ownership_list;

  const std::size_t num_processes = MPI::num_processes(mesh.mpi_comm());  
  const std::size_t process_number = MPI::process_number(mesh.mpi_comm());  
  
  for(std::map<std::size_t, std::set<unsigned int> >::iterator map_it
    = shared_vertices_global.begin(); map_it != shared_vertices_global.end();
      ++map_it)
  {
    if(map_it->second.size() > 1)
    {
      // Multiple-shared vertex on boundary. Need to broadcast to
      // make sure it is correctly found on all processes
      shared_ownership_list.push_back(map_it->first);
      shared_ownership_list.push_back(map_it->second.size());
      for(std::set<unsigned int>::const_iterator proc = map_it->second.begin();
          proc != map_it->second.end(); ++proc)
        shared_ownership_list.push_back(*proc);
    }
  }

  // Send same data to all processes
  std::vector<std::vector<std::size_t> > recv_shared_ownership(num_processes);
  MPI::all_gather(mesh.mpi_comm(), shared_ownership_list, recv_shared_ownership);

  // Unpack received data
  for (unsigned int i = 0; i < num_processes; ++i)
  {
    // Ignore data from self
    if(i == process_number) 
      continue;
    
    const std::vector<std::size_t>& recv_data = recv_shared_ownership[i];
    std::vector<std::size_t>::const_iterator c = recv_data.begin();
    while(c != recv_data.end())
    {
      const std::size_t global_index = *c++;
      const unsigned int n_remotes = *c++;
      
      std::map<std::size_t, std::set<unsigned int> >::iterator find_it
        = shared_vertices_global.find(global_index);
      if (find_it != shared_vertices_global.end())
      {
        // Already know about this vertex, may need to add processes...
        // Add process from which the message came, as well as 
        // those in the message
        find_it->second.insert(i);
        for (unsigned int j = 0; j < n_remotes; ++j)
        {
          const unsigned int remote = *c++;
          if (remote != process_number) // ignore self
            find_it->second.insert(remote);
        }
      }
      else
        c += n_remotes;
    }
  }

  // Finally convert map from global to local indexing in mesh
  std::map<unsigned int, std::set<unsigned int> >& shared_vertices
        = mesh.topology().shared_entities(0);
  shared_vertices.clear();

  for(std::map<std::size_t, std::set<unsigned int> >::iterator map_it
        = shared_vertices_global.begin(); map_it != shared_vertices_global.end();
      ++map_it)
  {
    // Get local index
    std::map<std::size_t, std::size_t>::const_iterator local_index;
    local_index = vertex_global_to_local.find(map_it->first);
    dolfin_assert(local_index != vertex_global_to_local.end());
    shared_vertices[local_index->second] = map_it->second;
  }  
}
//-----------------------------------------------------------------------------
void MeshPartitioning::distribute_ghost_cells(const MPI_Comm& mpi_comm,
      const LocalMeshData& mesh_data,
      const std::vector<std::size_t>& cell_partition,
      const std::map<std::size_t, std::vector<std::size_t> >& ghost_procs,
      std::vector<std::size_t>& ghost_global_cell_indices,
      std::vector<std::size_t>& ghost_remote_process,
      boost::multi_array<std::size_t, 2>& ghost_cell_vertices)
{
  // Similar to distribute_cells(), but for ghost cells
  // Ghost procs map contains local indices (key) which must be sent to 
  // remote processes (vector value)

  const std::size_t num_processes = MPI::num_processes(mpi_comm);

  // Get dimensions of local mesh_data
  const std::size_t num_local_cells = mesh_data.cell_vertices.size();
  dolfin_assert(mesh_data.global_cell_indices.size() == num_local_cells);
  const std::size_t num_cell_vertices = mesh_data.num_vertices_per_cell;
  if (!mesh_data.cell_vertices.empty())
  {
    if (mesh_data.cell_vertices[0].size() != num_cell_vertices)
    {
      dolfin_error("MeshPartitioning.cpp",
                   "distribute cells",
                   "Mismatch in number of cell vertices (%d != %d) on process %d",
                   mesh_data.cell_vertices[0].size(), num_cell_vertices,
                   MPI::process_number(mpi_comm));
    }
  }

  // Build array of cell-vertex connectivity and partition vector
  // Distribute the global cell number and owning process too
  std::vector<std::vector<std::size_t> > send_cell_vertices(num_processes);
  for (std::map<std::size_t, std::vector<std::size_t> >::const_iterator 
         ghost = ghost_procs.begin(); ghost != ghost_procs.end(); ++ghost)
  {
    const std::vector<std::size_t>& proc_list = ghost->second;
    for(unsigned int i = 0; i < proc_list.size(); ++i)
    {
      const std::size_t dest = proc_list[i];
      send_cell_vertices[dest].push_back(
          mesh_data.global_cell_indices[ghost->first]);
      send_cell_vertices[dest].push_back(
          cell_partition[ghost->first]);
      for (std::size_t j = 0; j < num_cell_vertices; j++)
        send_cell_vertices[dest].push_back(
          mesh_data.cell_vertices[ghost->first][j]);
    }
  }

  // Distribute cell-vertex connectivity
  std::vector<std::vector<std::size_t> > received_cell_vertices(num_processes);
  MPI::all_to_all(mpi_comm, send_cell_vertices, received_cell_vertices);

  // Count number of received cells
  std::size_t num_new_local_cells = 0;
  for (std::size_t p = 0; p < received_cell_vertices.size(); ++p)
  {
    num_new_local_cells
      += received_cell_vertices[p].size()/(num_cell_vertices + 2);
  }

  // Put mesh_data back into mesh_data.cell_vertices
  ghost_cell_vertices.resize(boost::extents[num_new_local_cells]
                             [num_cell_vertices]);
  ghost_global_cell_indices.resize(num_new_local_cells);
  ghost_remote_process.resize(num_new_local_cells);

  // Loop over new cells
  std::size_t c = 0;
  for (std::size_t p = 0; p < num_processes; ++p)
  {
    std::vector<std::size_t>& received_data = received_cell_vertices[p];
    for (std::size_t i = 0; i < received_data.size();
         i += (num_cell_vertices + 2))
    {
      ghost_global_cell_indices[c] = received_data[i];
      ghost_remote_process[c] = received_cell_vertices[p][i + 1];
      for (std::size_t j = 0; j < num_cell_vertices; ++j)
        ghost_cell_vertices[c][j] = received_cell_vertices[p][i + 2 + j];
      ++c;
    }
  }
}
//-----------------------------------------------------------------------------
void  MeshPartitioning::distribute_cells(const MPI_Comm& mpi_comm,
=======
void  MeshPartitioning::distribute_cells(const MPI_Comm mpi_comm,
>>>>>>> 7daf1bd8
                                         const LocalMeshData& mesh_data,
                            const std::vector<std::size_t>& cell_partition,
                            std::vector<std::size_t>& global_cell_indices,
                            boost::multi_array<std::size_t, 2>& cell_vertices)
{
  // This function takes the partition computed by the partitioner
  // (which tells us to which process each of the local cells stored in
  // LocalMeshData on this process belongs. We use MPI::all_to_all to
  // redistribute all cells (the global vertex indices of all cells).

  // Number of MPI processes
  const std::size_t num_processes = MPI::num_processes(mpi_comm);

  // Get dimensions of local mesh_data
  const std::size_t num_local_cells = mesh_data.cell_vertices.size();
  dolfin_assert(mesh_data.global_cell_indices.size() == num_local_cells);
  const std::size_t num_cell_vertices = mesh_data.num_vertices_per_cell;
  if (!mesh_data.cell_vertices.empty())
  {
    if (mesh_data.cell_vertices[0].size() != num_cell_vertices)
    {
      dolfin_error("MeshPartitioning.cpp",
                   "distribute cells",
                   "Mismatch in number of cell vertices (%d != %d) on process %d",
                   mesh_data.cell_vertices[0].size(), num_cell_vertices,
                   MPI::process_number(mpi_comm));
    }
  }

  // Build array of cell-vertex connectivity and partition vector
  // Distribute the global cell number as well
  std::vector<std::vector<std::size_t> > send_cell_vertices(num_processes);
  for (std::size_t i = 0; i < num_local_cells; i++)
  {
    const std::size_t dest = cell_partition[i];
    send_cell_vertices[dest].push_back(mesh_data.global_cell_indices[i]);
    for (std::size_t j = 0; j < num_cell_vertices; j++)
      send_cell_vertices[dest].push_back(mesh_data.cell_vertices[i][j]);
  }

  // Distribute cell-vertex connectivity
  std::vector<std::vector<std::size_t> > received_cell_vertices(num_processes);
  MPI::all_to_all(mpi_comm, send_cell_vertices, received_cell_vertices);

  // Count number of received cells
  std::size_t num_new_local_cells = 0;
  for (std::size_t p = 0; p < received_cell_vertices.size(); ++p)
  {
    num_new_local_cells
      += received_cell_vertices[p].size()/(num_cell_vertices + 1);
  }

  // Put mesh_data back into mesh_data.cell_vertices
  cell_vertices.resize(boost::extents[num_new_local_cells][num_cell_vertices]);
  global_cell_indices.resize(num_new_local_cells);

  // Loop over new cells
  std::size_t c = 0;
  for (std::size_t p = 0; p < num_processes; ++p)
  {
    for (std::size_t i = 0; i < received_cell_vertices[p].size();
         i += (num_cell_vertices + 1))
    {
      global_cell_indices[c] = received_cell_vertices[p][i];
      for (std::size_t j = 0; j < num_cell_vertices; ++j)
        cell_vertices[c][j] = received_cell_vertices[p][i + 1 + j];

      ++c;
    }
  }
}
//-----------------------------------------------------------------------------
<<<<<<< HEAD
void MeshPartitioning::distribute_vertices(const MPI_Comm& mpi_comm,
                                           const LocalMeshData& mesh_data,
                    const std::set<std::size_t>& needed_vertex_indices, 
=======
void MeshPartitioning::distribute_vertices(const MPI_Comm mpi_comm,
                    const LocalMeshData& mesh_data,
                    const boost::multi_array<std::size_t, 2>& cell_vertices,
>>>>>>> 7daf1bd8
                    std::vector<std::size_t>& vertex_indices,
                    std::map<std::size_t, std::size_t>& vertex_global_to_local,
                    boost::multi_array<double, 2>& vertex_coordinates)
{
  // This function distributes all vertices (coordinates and
  // local-to-global mapping) according to the cells that are stored on
  // each process. This happens in several stages: First each process
  // figures out which vertices it needs (by looking at its cells)
  // and where those vertices are located. That information is then
  // distributed so that each process learns where it needs to send
  // its vertices.

  // Get number of processes
  const std::size_t num_processes = MPI::num_processes(mpi_comm);

  // Get geometric dimension
  const std::size_t gdim = mesh_data.gdim;
  
  // Compute where (process number) the vertices we need are located
  std::vector<std::vector<std::size_t> > send_vertex_indices(num_processes);
  //  std::vector<std::vector<std::size_t> > vertex_location(num_processes);
  std::set<std::size_t>::const_iterator required_vertex;
  for (required_vertex = needed_vertex_indices.begin();
       required_vertex != needed_vertex_indices.end(); ++required_vertex)
  {
    // Get process that has required vertex
    const std::size_t location = MPI::index_owner(mpi_comm, *required_vertex,
                                                mesh_data.num_global_vertices);
    send_vertex_indices[location].push_back(*required_vertex);
    //    vertex_location[location].push_back(*required_vertex);
  }

  const std::vector<std::vector<std::size_t> >& vertex_location = send_vertex_indices;

  // Send required vertices to other processes, and receive back vertices
  // required by other processes.
  std::vector<std::vector<std::size_t> > received_vertex_indices;
  MPI::all_to_all(mpi_comm, send_vertex_indices, received_vertex_indices);

  // Distribute vertex coordinates
  std::vector<std::vector<double> > send_vertex_coordinates(num_processes);
  const std::pair<std::size_t, std::size_t> local_vertex_range
    = MPI::local_range(mpi_comm, mesh_data.num_global_vertices);
  for (std::size_t p = 0; p < num_processes; ++p)
  {
    send_vertex_coordinates[p].reserve(received_vertex_indices[p].size()*gdim);
    for (std::size_t i = 0; i < received_vertex_indices[p].size(); ++i)
    {
      dolfin_assert(received_vertex_indices[p][i] >= local_vertex_range.first
                 && received_vertex_indices[p][i] < local_vertex_range.second);
      const std::size_t location
        = received_vertex_indices[p][i] - local_vertex_range.first;
      for (std::size_t j = 0; j < gdim; ++j)
        send_vertex_coordinates[p].push_back(mesh_data.vertex_coordinates[location][j]);
    }
  }
  std::vector<std::vector<double> > received_vertex_coordinates;
  MPI::all_to_all(mpi_comm, send_vertex_coordinates,
                  received_vertex_coordinates);
<<<<<<< HEAD
=======

  // Set index counters to first position in receive buffers
  std::vector<std::size_t> index_counters(num_processes, 0);

  // Clear data
  vertex_indices.clear();
  vertex_global_to_local.clear();
>>>>>>> 7daf1bd8

  // Count number of new local vertices
  std::size_t num_local_vertices = vertex_indices.size();
  std::size_t v = num_local_vertices;
  dolfin_assert(num_local_vertices == vertex_coordinates.size());
  for (std::size_t p = 0; p < num_processes; ++p)
    num_local_vertices += received_vertex_coordinates[p].size()/gdim;

  // Store coordinates and construct global to local mapping
  vertex_coordinates.resize(boost::extents[num_local_vertices][gdim]);
  vertex_indices.resize(num_local_vertices);

  for (std::size_t p = 0; p < num_processes; ++p)
  {
    for (std::size_t i = 0;
         i < received_vertex_coordinates[p].size()/gdim; ++i)
    {
      for (std::size_t j = 0; j < gdim; ++j)
        vertex_coordinates[v][j] 
          = received_vertex_coordinates[p][i*gdim + j];

      const std::size_t global_vertex_index
        = vertex_location[p][i];
      vertex_global_to_local[global_vertex_index] = v;
      vertex_indices[v] = global_vertex_index;

      ++v;
    }
  }
}
//-----------------------------------------------------------------------------
void MeshPartitioning::build_mesh(Mesh& mesh,
              const std::vector<std::size_t>& global_cell_indices,
              const boost::multi_array<std::size_t, 2>& cell_global_vertices,
              const std::vector<std::size_t>& vertex_indices,
              const boost::multi_array<double, 2>& vertex_coordinates,
              const std::map<std::size_t, std::size_t>& vertex_global_to_local,
              std::size_t tdim, std::size_t gdim, std::size_t num_global_cells,
              std::size_t num_global_vertices)
{
  Timer timer("PARALLEL 3: Build mesh (from local mesh data)");

<<<<<<< HEAD
=======
  // Get number of processes and process number
  const std::size_t num_processes = MPI::num_processes(mesh.mpi_comm());
  const std::size_t process_number = MPI::process_number(mesh.mpi_comm());

>>>>>>> 7daf1bd8
  // Open mesh for editing
  mesh.clear();
  MeshEditor editor;
  editor.open(mesh, tdim, gdim);

  // Add vertices
  editor.init_vertices(vertex_coordinates.size(), num_global_vertices);
  Point point(gdim);
  dolfin_assert(vertex_indices.size() == vertex_coordinates.size());
  for (std::size_t i = 0; i < vertex_coordinates.size(); ++i)
  {
    for (std::size_t j = 0; j < gdim; ++j)
      point[j] = vertex_coordinates[i][j];
    editor.add_vertex_global(i, vertex_indices[i], point);
  }

  // Add cells
  editor.init_cells(cell_global_vertices.size(), num_global_cells);
  const std::size_t num_cell_vertices = tdim + 1;
  std::vector<std::size_t> cell(num_cell_vertices);
  for (std::size_t i = 0; i < cell_global_vertices.size(); ++i)
  {
    for (std::size_t j = 0; j < num_cell_vertices; ++j)
    {
      // Get local cell vertex
      std::map<std::size_t, std::size_t>::const_iterator iter
          = vertex_global_to_local.find(cell_global_vertices[i][j]);
      dolfin_assert(iter != vertex_global_to_local.end());
      cell[j] = iter->second;
    }
    editor.add_cell(i, global_cell_indices[i], cell);
  }

  // Close mesh: Note that this must be done after creating the global
  // vertex map or otherwise the ordering in mesh.close() will be wrong
  // (based on local numbers).
  editor.close();

<<<<<<< HEAD
  // Set global number of cells and vertices
  // mesh.topology().init_global(0, num_global_vertices);
  //   mesh.topology().init_global(tdim,  num_global_cells);
}
//-----------------------------------------------------------------------------
std::vector<std::size_t> MeshPartitioning::boundary_vertices(Mesh& mesh,
                        const std::vector<std::size_t>& vertex_indices)
{
=======
>>>>>>> 7daf1bd8
  // Construct boundary mesh
  BoundaryMesh bmesh(mesh, "exterior");

  const MeshFunction<std::size_t>& boundary_vertex_map = bmesh.entity_map(0);
  const std::size_t boundary_size = boundary_vertex_map.size();

  // Build sorted array of global boundary vertex indices (global
  // numbering)
  std::vector<std::size_t> global_vertex_list(boundary_size);
  for (std::size_t i = 0; i < boundary_size; ++i)
    global_vertex_list[i] = vertex_indices[boundary_vertex_map[i]];
  std::sort(global_vertex_list.begin(), global_vertex_list.end());
  
  return global_vertex_list;
}
//-----------------------------------------------------------------------------
void MeshPartitioning::build_shared_vertices(Mesh& mesh,
              const std::vector<std::size_t>& boundary_vertex_indices,
              const std::map<std::size_t, std::size_t>& vertex_global_to_local)
{
  // Get number of processes and process number
  const std::size_t num_processes = MPI::num_processes(mesh.mpi_comm());
  const std::size_t process_number = MPI::process_number(mesh.mpi_comm());

  // Create shared_vertices data structure: mapping from shared vertices
  // to list of neighboring processes
  std::map<unsigned int, std::set<unsigned int> >& shared_vertices
        = mesh.topology().shared_entities(0);
  shared_vertices.clear();

  // Send boundary vertex indices to all other processes
  std::vector<std::vector<std::size_t> > global_vertex_recv(num_processes);
  MPI::all_gather(mesh.mpi_comm(), boundary_vertex_indices, global_vertex_recv);
  
  // Build shared vertex to sharing processes map
  for (std::size_t i = 0; i < num_processes; ++i)
  {
<<<<<<< HEAD
=======
    // We send data to process p - i (i steps to the left)
    const int p = (process_number - i + num_processes) % num_processes;

    // We receive data from process p + i (i steps to the right)
    const int q = (process_number + i) % num_processes;

    // Send and receive
    MPI::send_recv(mesh.mpi_comm(), global_vertex_send, p,
                   global_vertex_recv, q);
>>>>>>> 7daf1bd8

    if (i == process_number) 
      continue;
    
    // Compute intersection of global indices
    std::vector<std::size_t> intersection(
                          std::min(boundary_vertex_indices.size(),
                                   global_vertex_recv[i].size()));

    std::vector<std::size_t>::iterator intersection_end
      = std::set_intersection(boundary_vertex_indices.begin(),
                              boundary_vertex_indices.end(),
                              global_vertex_recv[i].begin(),
                              global_vertex_recv[i].end(),
                              intersection.begin());

    // Fill shared vertices information
    std::vector<std::size_t>::const_iterator global_index;
    for (global_index = intersection.begin(); global_index != intersection_end;
         ++global_index)
    {
      // Get local index
      std::map<std::size_t, std::size_t>::const_iterator local_index;
      local_index = vertex_global_to_local.find(*global_index);
      dolfin_assert(local_index != vertex_global_to_local.end());

      // Insert (local index, [proc])
      shared_vertices[local_index->second].insert(i);
    }
  }
}
//-----------------------------------------------------------------------------
void MeshPartitioning::build_mesh_domains(Mesh& mesh,
                                          const LocalMeshData& local_data)
{
  // Local domain data
  const std::map<std::size_t,  std::vector<
    std::pair<std::pair<std::size_t, std::size_t>, std::size_t> > >&
    domain_data = local_data.domain_data;

  if (domain_data.empty())
    return;

  // Initialise mesh domains
  const std::size_t D = mesh.topology().dim();
  mesh.domains().init(D);

  std::map<std::size_t, std::vector<
    std::pair<std::pair<std::size_t, std::size_t>,
              std::size_t> > >::const_iterator dim_data;
  for (dim_data = domain_data.begin(); dim_data != domain_data.end();
       ++dim_data)
  {
    // Get mesh value collection used for marking
    const std::size_t dim = dim_data->first;

    // Initialise mesh
    mesh.init(dim);

    // Create empty MeshValueCollection
    MeshValueCollection<std::size_t> mvc(mesh, dim);

    // Get domain data
    const std::vector<std::pair<std::pair<std::size_t, std::size_t>,
                                std::size_t> >& local_value_data
                                = dim_data->second;

    // Build mesh value collection
    build_mesh_value_collection(mesh, local_value_data, mvc);

    // Get data from mesh value collection
    const std::map<std::pair<std::size_t, std::size_t>, std::size_t>& values
      = mvc.values();

    // Get map from mesh domains
    std::map<std::size_t, std::size_t>& markers = mesh.domains().markers(dim);

    std::map<std::pair<std::size_t, std::size_t>,
             std::size_t>::const_iterator it;
    for (it = values.begin(); it != values.end(); ++it)
    {
      const std::size_t cell_index = it->first.first;
      const std::size_t local_entity_index = it->first.second;

      const Cell cell(mesh, cell_index);
      const MeshEntity e(mesh, dim, cell.entities(dim)[local_entity_index]);
      markers[e.index()] = it->second;
    }
  }
}
//-----------------------------------------------------------------------------<|MERGE_RESOLUTION|>--- conflicted
+++ resolved
@@ -22,7 +22,7 @@
 // Modified by Chris Richardson 2013
 //
 // First added:  2008-12-01
-// Last changed: 2014-01-09
+// Last changed: 2014-01-17
 
 #include <algorithm>
 #include <iterator>
@@ -158,30 +158,17 @@
   // Compute cell partition using partitioner from parameter system
   const std::string partitioner = parameters["mesh_partitioner"];
   if (partitioner == "SCOTCH")
-<<<<<<< HEAD
     SCOTCH::compute_partition(mpi_comm, cell_partition, ghost_procs, mesh_data);
   else if (partitioner == "ParMETIS")
     ParMETIS::compute_partition(mpi_comm, cell_partition, ghost_procs, mesh_data);
   else if (partitioner == "Zoltan_RCB")
   {
     ZoltanPartition::compute_partition_rcb(mpi_comm, cell_partition,
-=======
-    SCOTCH::compute_partition(mesh.mpi_comm(), cell_partition, mesh_data);
-  else if (partitioner == "ParMETIS")
-    ParMETIS::compute_partition(mesh.mpi_comm(), cell_partition, mesh_data);
-  else if (partitioner == "Zoltan_RCB")
-  {
-    ZoltanPartition::compute_partition_rcb(mesh.mpi_comm(), cell_partition,
->>>>>>> 7daf1bd8
                                            mesh_data);
   }
   else if (partitioner == "Zoltan_PHG")
   {
-<<<<<<< HEAD
     ZoltanPartition::compute_partition_phg(mpi_comm, cell_partition,
-=======
-    ZoltanPartition::compute_partition_phg(mesh.mpi_comm(), cell_partition,
->>>>>>> 7daf1bd8
                                            mesh_data);
   }
   else
@@ -201,7 +188,6 @@
   Timer timer("PARALLEL 2: Distribute mesh (cells and vertices)");
   std::vector<std::size_t> global_cell_indices;
   boost::multi_array<std::size_t, 2> cell_vertices;
-<<<<<<< HEAD
 
   distribute_cells(mesh.mpi_comm(), mesh_data, cell_partition, 
                    global_cell_indices,
@@ -239,24 +225,16 @@
   std::copy(ghost_cell_vertices.begin(),
             ghost_cell_vertices.end(),
             cell_vertices.begin() + num_regular_cells);
-=======
-  distribute_cells(mesh.mpi_comm(), mesh_data, cell_partition,
-                   global_cell_indices, cell_vertices);
->>>>>>> 7daf1bd8
 
   // Distribute vertices
   std::vector<std::size_t> vertex_indices;
   boost::multi_array<double, 2> vertex_coordinates;
   std::map<std::size_t, std::size_t> vertex_global_to_local;
-<<<<<<< HEAD
 
   // Compute which vertices we need - regular and ghost
   vertex_set.insert(ghost_only_vertex_set.begin(),
                     ghost_only_vertex_set.end());
   distribute_vertices(mesh.mpi_comm(), mesh_data, vertex_set, vertex_indices,
-=======
-  distribute_vertices(mesh.mpi_comm(), mesh_data, cell_vertices, vertex_indices,
->>>>>>> 7daf1bd8
                       vertex_global_to_local, vertex_coordinates);
 
   timer.stop();
@@ -316,7 +294,6 @@
 
 }
 //-----------------------------------------------------------------------------
-<<<<<<< HEAD
 void MeshPartitioning::ghost_build_shared_vertices(Mesh& mesh,
      const boost::multi_array<std::size_t, 2>& ghost_cell_vertices,
      const std::vector<std::size_t>& ghost_remote_process, 
@@ -508,10 +485,7 @@
   }
 }
 //-----------------------------------------------------------------------------
-void  MeshPartitioning::distribute_cells(const MPI_Comm& mpi_comm,
-=======
 void  MeshPartitioning::distribute_cells(const MPI_Comm mpi_comm,
->>>>>>> 7daf1bd8
                                          const LocalMeshData& mesh_data,
                             const std::vector<std::size_t>& cell_partition,
                             std::vector<std::size_t>& global_cell_indices,
@@ -584,15 +558,9 @@
   }
 }
 //-----------------------------------------------------------------------------
-<<<<<<< HEAD
-void MeshPartitioning::distribute_vertices(const MPI_Comm& mpi_comm,
-                                           const LocalMeshData& mesh_data,
-                    const std::set<std::size_t>& needed_vertex_indices, 
-=======
 void MeshPartitioning::distribute_vertices(const MPI_Comm mpi_comm,
                     const LocalMeshData& mesh_data,
                     const boost::multi_array<std::size_t, 2>& cell_vertices,
->>>>>>> 7daf1bd8
                     std::vector<std::size_t>& vertex_indices,
                     std::map<std::size_t, std::size_t>& vertex_global_to_local,
                     boost::multi_array<double, 2>& vertex_coordinates)
@@ -652,16 +620,6 @@
   std::vector<std::vector<double> > received_vertex_coordinates;
   MPI::all_to_all(mpi_comm, send_vertex_coordinates,
                   received_vertex_coordinates);
-<<<<<<< HEAD
-=======
-
-  // Set index counters to first position in receive buffers
-  std::vector<std::size_t> index_counters(num_processes, 0);
-
-  // Clear data
-  vertex_indices.clear();
-  vertex_global_to_local.clear();
->>>>>>> 7daf1bd8
 
   // Count number of new local vertices
   std::size_t num_local_vertices = vertex_indices.size();
@@ -704,13 +662,6 @@
 {
   Timer timer("PARALLEL 3: Build mesh (from local mesh data)");
 
-<<<<<<< HEAD
-=======
-  // Get number of processes and process number
-  const std::size_t num_processes = MPI::num_processes(mesh.mpi_comm());
-  const std::size_t process_number = MPI::process_number(mesh.mpi_comm());
-
->>>>>>> 7daf1bd8
   // Open mesh for editing
   mesh.clear();
   MeshEditor editor;
@@ -749,7 +700,6 @@
   // (based on local numbers).
   editor.close();
 
-<<<<<<< HEAD
   // Set global number of cells and vertices
   // mesh.topology().init_global(0, num_global_vertices);
   //   mesh.topology().init_global(tdim,  num_global_cells);
@@ -758,8 +708,6 @@
 std::vector<std::size_t> MeshPartitioning::boundary_vertices(Mesh& mesh,
                         const std::vector<std::size_t>& vertex_indices)
 {
-=======
->>>>>>> 7daf1bd8
   // Construct boundary mesh
   BoundaryMesh bmesh(mesh, "exterior");
 
@@ -797,18 +745,6 @@
   // Build shared vertex to sharing processes map
   for (std::size_t i = 0; i < num_processes; ++i)
   {
-<<<<<<< HEAD
-=======
-    // We send data to process p - i (i steps to the left)
-    const int p = (process_number - i + num_processes) % num_processes;
-
-    // We receive data from process p + i (i steps to the right)
-    const int q = (process_number + i) % num_processes;
-
-    // Send and receive
-    MPI::send_recv(mesh.mpi_comm(), global_vertex_send, p,
-                   global_vertex_recv, q);
->>>>>>> 7daf1bd8
 
     if (i == process_number) 
       continue;
