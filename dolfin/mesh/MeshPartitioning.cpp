--- conflicted
+++ resolved
@@ -22,7 +22,7 @@
 // Modified by Chris Richardson 2013
 //
 // First added:  2008-12-01
-// Last changed: 2013-12-16
+// Last changed: 2014-01-09
 
 #include <algorithm>
 #include <iterator>
@@ -125,7 +125,7 @@
   std::vector<std::size_t> cell_partition;
   std::map<std::size_t, std::vector<std::size_t> > ghost_procs;
   if (local_data.cell_partition.empty())
-    partition_cells(local_data, cell_partition, ghost_procs);
+    partition_cells(mesh.mpi_comm(), local_data, cell_partition, ghost_procs);
   else
   {
     cell_partition = local_data.cell_partition;
@@ -149,7 +149,8 @@
   DistributedMeshTools::init_facet_cell_connections(mesh);
 }
 //-----------------------------------------------------------------------------
-void MeshPartitioning::partition_cells(const LocalMeshData& mesh_data,
+void MeshPartitioning::partition_cells(const MPI_Comm& mpi_comm, 
+                                       const LocalMeshData& mesh_data,
               std::vector<std::size_t>& cell_partition,
               std::map<std::size_t, std::vector<std::size_t> >& ghost_procs)
 {
@@ -157,23 +158,17 @@
   // Compute cell partition using partitioner from parameter system
   const std::string partitioner = parameters["mesh_partitioner"];
   if (partitioner == "SCOTCH")
-<<<<<<< HEAD
-    SCOTCH::compute_partition(cell_partition, ghost_procs, mesh_data);
+    SCOTCH::compute_partition(mpi_comm, cell_partition, ghost_procs, mesh_data);
   else if (partitioner == "ParMETIS")
-    ParMETIS::compute_partition(cell_partition, ghost_procs, mesh_data);
-=======
-    SCOTCH::compute_partition(mesh.mpi_comm(), cell_partition, mesh_data);
-  else if (partitioner == "ParMETIS")
-    ParMETIS::compute_partition(mesh.mpi_comm(), cell_partition, mesh_data);
->>>>>>> 86410d49
+    ParMETIS::compute_partition(mpi_comm, cell_partition, ghost_procs, mesh_data);
   else if (partitioner == "Zoltan_RCB")
   {
-    ZoltanPartition::compute_partition_rcb(mesh.mpi_comm(), cell_partition,
+    ZoltanPartition::compute_partition_rcb(mpi_comm, cell_partition,
                                            mesh_data);
   }
   else if (partitioner == "Zoltan_PHG")
   {
-    ZoltanPartition::compute_partition_phg(mesh.mpi_comm(), cell_partition,
+    ZoltanPartition::compute_partition_phg(mpi_comm, cell_partition,
                                            mesh_data);
   }
   else
@@ -193,8 +188,8 @@
   Timer timer("PARALLEL 2: Distribute mesh (cells and vertices)");
   std::vector<std::size_t> global_cell_indices;
   boost::multi_array<std::size_t, 2> cell_vertices;
-<<<<<<< HEAD
-  distribute_cells(mesh_data, cell_partition, 
+
+  distribute_cells(mesh.mpi_comm(), mesh_data, cell_partition, 
                    global_cell_indices,
                    cell_vertices);
   std::set<std::size_t> vertex_set = cell_vertex_set(cell_vertices);
@@ -204,7 +199,7 @@
   // Attach ghost cell ownership to Mesh
   std::vector<std::size_t> ghost_remote_process;
   boost::multi_array<std::size_t, 2> ghost_cell_vertices;
-  distribute_ghost_cells(mesh_data, cell_partition, 
+  distribute_ghost_cells(mesh.mpi_comm(), mesh_data, cell_partition, 
                    ghost_procs, ghost_global_cell_indices,
                    ghost_remote_process,
                    ghost_cell_vertices);
@@ -230,25 +225,16 @@
   std::copy(ghost_cell_vertices.begin(),
             ghost_cell_vertices.end(),
             cell_vertices.begin() + num_regular_cells);
-  
-=======
-  distribute_cells(mesh.mpi_comm(), mesh_data, cell_partition,
-                   global_cell_indices, cell_vertices);
-
->>>>>>> 86410d49
+
   // Distribute vertices
   std::vector<std::size_t> vertex_indices;
   boost::multi_array<double, 2> vertex_coordinates;
   std::map<std::size_t, std::size_t> vertex_global_to_local;
-<<<<<<< HEAD
 
   // Compute which vertices we need - regular and ghost
   vertex_set.insert(ghost_only_vertex_set.begin(),
                     ghost_only_vertex_set.end());
-  distribute_vertices(mesh_data, vertex_set, vertex_indices,
-=======
-  distribute_vertices(mesh.mpi_comm(), mesh_data, cell_vertices, vertex_indices,
->>>>>>> 86410d49
+  distribute_vertices(mesh.mpi_comm(), mesh_data, vertex_set, vertex_indices,
                       vertex_global_to_local, vertex_coordinates);
 
   timer.stop();
@@ -261,7 +247,7 @@
 
   // Check for any ghost information and use different method for
   // shared vertex determination
-  const std::size_t ghost_total = MPI::sum(ghost_procs.size());
+  const std::size_t ghost_total = MPI::sum(mesh.mpi_comm(), ghost_procs.size());
   if(ghost_total != 0)
   {
     warning("Using new ghost based method for shared vertices");
@@ -284,7 +270,7 @@
   mesh.data().create_array("ghost_owner", mesh_data.tdim);
   std::vector<std::size_t>& ghost_cell_owner = mesh.data().array("ghost_owner", mesh_data.tdim);
   ghost_cell_owner.resize(mesh.num_cells());
-  const std::size_t process_number = MPI::process_number();  
+  const std::size_t process_number = MPI::process_number(mesh.mpi_comm());  
   for(unsigned int i = 0; i < mesh.num_cells(); ++i)
   {
     if (i < num_regular_cells)
@@ -340,8 +326,8 @@
 
   std::vector<std::size_t> shared_ownership_list;
 
-  const std::size_t num_processes = MPI::num_processes();  
-  const std::size_t process_number = MPI::process_number();  
+  const std::size_t num_processes = MPI::num_processes(mesh.mpi_comm());  
+  const std::size_t process_number = MPI::process_number(mesh.mpi_comm());  
   
   for(std::map<std::size_t, std::set<unsigned int> >::iterator map_it
     = shared_vertices_global.begin(); map_it != shared_vertices_global.end();
@@ -361,7 +347,7 @@
 
   // Send same data to all processes
   std::vector<std::vector<std::size_t> > recv_shared_ownership(num_processes);
-  MPI::all_gather(shared_ownership_list, recv_shared_ownership);
+  MPI::all_gather(mesh.mpi_comm(), shared_ownership_list, recv_shared_ownership);
 
   // Unpack received data
   for (unsigned int i = 0; i < num_processes; ++i)
@@ -414,7 +400,8 @@
   }  
 }
 //-----------------------------------------------------------------------------
-void MeshPartitioning::distribute_ghost_cells(const LocalMeshData& mesh_data,
+void MeshPartitioning::distribute_ghost_cells(const MPI_Comm& mpi_comm,
+      const LocalMeshData& mesh_data,
       const std::vector<std::size_t>& cell_partition,
       const std::map<std::size_t, std::vector<std::size_t> >& ghost_procs,
       std::vector<std::size_t>& ghost_global_cell_indices,
@@ -425,7 +412,7 @@
   // Ghost procs map contains local indices (key) which must be sent to 
   // remote processes (vector value)
 
-  const std::size_t num_processes = MPI::num_processes();
+  const std::size_t num_processes = MPI::num_processes(mpi_comm);
 
   // Get dimensions of local mesh_data
   const std::size_t num_local_cells = mesh_data.cell_vertices.size();
@@ -439,7 +426,7 @@
                    "distribute cells",
                    "Mismatch in number of cell vertices (%d != %d) on process %d",
                    mesh_data.cell_vertices[0].size(), num_cell_vertices,
-                   MPI::process_number());
+                   MPI::process_number(mpi_comm));
     }
   }
 
@@ -465,7 +452,7 @@
 
   // Distribute cell-vertex connectivity
   std::vector<std::vector<std::size_t> > received_cell_vertices(num_processes);
-  MPI::all_to_all(send_cell_vertices, received_cell_vertices);
+  MPI::all_to_all(mpi_comm, send_cell_vertices, received_cell_vertices);
 
   // Count number of received cells
   std::size_t num_new_local_cells = 0;
@@ -571,14 +558,9 @@
   }
 }
 //-----------------------------------------------------------------------------
-<<<<<<< HEAD
-void MeshPartitioning::distribute_vertices(const LocalMeshData& mesh_data,
+void MeshPartitioning::distribute_vertices(const MPI_Comm& mpi_comm,
+                                           const LocalMeshData& mesh_data,
                     const std::set<std::size_t>& needed_vertex_indices, 
-=======
-void MeshPartitioning::distribute_vertices(const MPI_Comm& mpi_comm,
-                    const LocalMeshData& mesh_data,
-                    const boost::multi_array<std::size_t, 2>& cell_vertices,
->>>>>>> 86410d49
                     std::vector<std::size_t>& vertex_indices,
                     std::map<std::size_t, std::size_t>& vertex_global_to_local,
                     boost::multi_array<double, 2>& vertex_coordinates)
@@ -680,13 +662,6 @@
 {
   Timer timer("PARALLEL 3: Build mesh (from local mesh data)");
 
-<<<<<<< HEAD
-=======
-  // Get number of processes and process number
-  const std::size_t num_processes = MPI::num_processes(mesh.mpi_comm());
-  const std::size_t process_number = MPI::process_number(mesh.mpi_comm());
-
->>>>>>> 86410d49
   // Open mesh for editing
   mesh.clear();
   MeshEditor editor;
@@ -725,17 +700,14 @@
   // (based on local numbers).
   editor.close();
 
-<<<<<<< HEAD
   // Set global number of cells and vertices
-  mesh.topology().init_global(0, num_global_vertices);
-  mesh.topology().init_global(tdim,  num_global_cells);
+  // mesh.topology().init_global(0, num_global_vertices);
+  //   mesh.topology().init_global(tdim,  num_global_cells);
 }
 //-----------------------------------------------------------------------------
 std::vector<std::size_t> MeshPartitioning::boundary_vertices(Mesh& mesh,
                         const std::vector<std::size_t>& vertex_indices)
 {
-=======
->>>>>>> 86410d49
   // Construct boundary mesh
   BoundaryMesh bmesh(mesh, "exterior");
 
@@ -757,8 +729,8 @@
               const std::map<std::size_t, std::size_t>& vertex_global_to_local)
 {
   // Get number of processes and process number
-  const std::size_t num_processes = MPI::num_processes();
-  const std::size_t process_number = MPI::process_number();
+  const std::size_t num_processes = MPI::num_processes(mesh.mpi_comm());
+  const std::size_t process_number = MPI::process_number(mesh.mpi_comm());
 
   // Create shared_vertices data structure: mapping from shared vertices
   // to list of neighboring processes
@@ -768,27 +740,15 @@
 
   // Send boundary vertex indices to all other processes
   std::vector<std::vector<std::size_t> > global_vertex_recv(num_processes);
-  MPI::all_gather(boundary_vertex_indices, global_vertex_recv);
+  MPI::all_gather(mesh.mpi_comm(), boundary_vertex_indices, global_vertex_recv);
   
   // Build shared vertex to sharing processes map
   for (std::size_t i = 0; i < num_processes; ++i)
   {
-<<<<<<< HEAD
+
     if (i == process_number) 
       continue;
     
-=======
-    // We send data to process p - i (i steps to the left)
-    const int p = (process_number - i + num_processes) % num_processes;
-
-    // We receive data from process p + i (i steps to the right)
-    const int q = (process_number + i) % num_processes;
-
-    // Send and receive
-    MPI::send_recv(mesh.mpi_comm(), global_vertex_send, p,
-                   global_vertex_recv, q);
-
->>>>>>> 86410d49
     // Compute intersection of global indices
     std::vector<std::size_t> intersection(
                           std::min(boundary_vertex_indices.size(),
