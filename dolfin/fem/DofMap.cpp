--- conflicted
+++ resolved
@@ -165,11 +165,7 @@
   const UFCMesh ufc_mesh(mesh);
 
   // Initialise offset from parent
-<<<<<<< HEAD
-  uint offset = parent_dofmap._ufc_offset;
-=======
-  std::size_t offset = parent_dofmap.ufc_offset;
->>>>>>> 6f495827
+  std::size_t offset = parent_dofmap._ufc_offset;
 
   // Get parent UFC dof map
   const ufc::dofmap& parent_ufc_dofmap = *(parent_dofmap._ufc_dofmap);
@@ -365,16 +361,12 @@
   return _ufc_dofmap->num_facet_dofs();
 }
 //-----------------------------------------------------------------------------
-<<<<<<< HEAD
 boost::shared_ptr<const dolfin::Restriction> DofMap::restriction() const
 {
   return _restriction;
 }
 //-----------------------------------------------------------------------------
-std::pair<unsigned int, unsigned int> DofMap::ownership_range() const
-=======
 std::pair<std::size_t, std::size_t> DofMap::ownership_range() const
->>>>>>> 6f495827
 {
   if (is_view())
   {
@@ -592,7 +584,6 @@
   }
 }
 //-----------------------------------------------------------------------------
-<<<<<<< HEAD
 void DofMap::init_ufc_dofmap(ufc::dofmap& dofmap,
                              const ufc::mesh ufc_mesh,
                              const Mesh& dolfin_mesh,
@@ -636,10 +627,7 @@
   }
 }
 //-----------------------------------------------------------------------------
-boost::unordered_set<dolfin::uint> DofMap::dofs() const
-=======
 boost::unordered_set<std::size_t> DofMap::dofs() const
->>>>>>> 6f495827
 {
   // Build set of dofs
   boost::unordered_set<std::size_t> dof_list;
