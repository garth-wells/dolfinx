// Copyright (C) 2012 Johannes Ring
//
// This file is part of DOLFIN.
//
// DOLFIN is free software: you can redistribute it and/or modify
// it under the terms of the GNU Lesser General Public License as published by
// the Free Software Foundation, either version 3 of the License, or
// (at your option) any later version.
//
// DOLFIN is distributed in the hope that it will be useful,
// but WITHOUT ANY WARRANTY; without even the implied warranty of
// MERCHANTABILITY or FITNESS FOR A PARTICULAR PURPOSE. See the
// GNU Lesser General Public License for more details.
//
// You should have received a copy of the GNU Lesser General Public License
// along with DOLFIN. If not, see <http://www.gnu.org/licenses/>.
//
// Modified by Joachim B Haga 2012
// Modified by Benjamin Kehlet 2012-2013
//
// First added:  2012-05-10
// Last changed: 2014-02-06

#include <cmath>
#include <limits>
#include <vector>

#include <dolfin/common/constants.h>
#include <dolfin/math/basic.h>
#include <dolfin/mesh/Mesh.h>
#include <dolfin/mesh/MeshEditor.h>
#include <dolfin/mesh/MeshFunction.h>
#include <dolfin/mesh/MeshDomains.h>
#include <dolfin/mesh/MeshValueCollection.h>
#include <dolfin/log/log.h>

#include "CSGCGALMeshGenerator2D.h"
#include "CSGGeometry.h"
#include "CSGOperators.h"
#include "CSGPrimitives2D.h"
#include "CSGCGALDomain2D.h"

#ifdef HAS_CGAL
#include <CGAL/Exact_predicates_inexact_constructions_kernel.h>

#include <CGAL/Triangulation_vertex_base_with_info_2.h>
#include <CGAL/Constrained_Delaunay_triangulation_2.h>
#include <CGAL/Triangulation_face_base_with_info_2.h>
#include <CGAL/Delaunay_mesher_2.h>
#include <CGAL/Delaunay_mesh_face_base_2.h>
#include <CGAL/Delaunay_mesh_size_criteria_2.h>

typedef CGAL::Exact_predicates_inexact_constructions_kernel Inexact_Kernel;
typedef CGAL::Triangulation_vertex_base_2<Inexact_Kernel>  Vertex_base;
typedef CGAL::Delaunay_mesh_face_base_2<Inexact_Kernel> Face_base;

template <class Gt, class Fb >
class Enriched_face_base_2 : public Fb
{
 public:
  typedef Gt Geom_traits;
  typedef typename Fb::Vertex_handle Vertex_handle;
  typedef typename Fb::Face_handle Face_handle;

  template <typename TDS2>
  struct Rebind_TDS
  {
    typedef typename Fb::template Rebind_TDS<TDS2>::Other Fb2;
    typedef Enriched_face_base_2<Gt,Fb2> Other;
  };

protected:
  int c;

public:
  Enriched_face_base_2(): Fb(), c(-1) {}

  Enriched_face_base_2(Vertex_handle v0, Vertex_handle v1, Vertex_handle v2)
    : Fb(v0,v1,v2), c(-1) {}

  Enriched_face_base_2(Vertex_handle v0, Vertex_handle v1, Vertex_handle v2,
                       Face_handle n0, Face_handle n1, Face_handle n2)
    : Fb(v0,v1,v2,n0,n1,n2), c(-1) {}

  inline void set_counter(int i) { c = i; }
  inline int counter() const { return c; }
};

typedef CGAL::Triangulation_vertex_base_2<Inexact_Kernel> Vb;
typedef CGAL::Triangulation_vertex_base_with_info_2<std::size_t, Inexact_Kernel, Vb> Vbb;
typedef Enriched_face_base_2<Inexact_Kernel, Face_base> Fb;
typedef CGAL::Triangulation_data_structure_2<Vbb, Fb> TDS;
typedef CGAL::Exact_predicates_tag Itag;
typedef CGAL::Constrained_Delaunay_triangulation_2<Inexact_Kernel, TDS, Itag> CDT;
typedef CGAL::Delaunay_mesh_size_criteria_2<CDT> Mesh_criteria_2;
typedef CGAL::Delaunay_mesher_2<CDT, Mesh_criteria_2> CGAL_Mesher_2;

typedef CDT::Vertex_handle Vertex_handle;
typedef CDT::Face_handle Face_handle;
typedef CDT::All_faces_iterator All_faces_iterator;

typedef Inexact_Kernel::Point_2 Point_2;

using namespace dolfin;

//-----------------------------------------------------------------------------
CSGCGALMeshGenerator2D::CSGCGALMeshGenerator2D(const CSGGeometry& geometry)
  : geometry(geometry)
{
  parameters = default_parameters();
}
//-----------------------------------------------------------------------------
CSGCGALMeshGenerator2D::~CSGCGALMeshGenerator2D() {}
//-----------------------------------------------------------------------------
void explore_subdomain(CDT &ct, CDT::Face_handle start,
                       std::list<CDT::Face_handle>& other_domains)
{
  std::list<Face_handle> queue;
  queue.push_back(start);

  while (!queue.empty())
  {
    CDT::Face_handle face = queue.front();
    queue.pop_front();

    for(int i = 0; i < 3; i++)
    {
      Face_handle n = face->neighbor(i);
      if (ct.is_infinite(n))
        continue;

      const CDT::Edge e(face,i);
      if (n->counter() == -1)
      {
        if (ct.is_constrained(e))
        {
          // Reached a border
          other_domains.push_back(n);
        }
        else
        {
          // Set neighbor interface to the same and push to queue
          n->set_counter(face->counter());
          queue.push_back(n);
        }
      }
    }
  }
}
//-----------------------------------------------------------------------------
void explore_subdomains(CDT& cdt,
                        const CSGCGALDomain2D& total_domain,
                        const std::vector<std::pair<std::size_t,
                        CSGCGALDomain2D> > &subdomain_geometries)
{
  // Set counter to -1 for all faces
  for (CDT::Finite_faces_iterator it = cdt.finite_faces_begin();
       it != cdt.finite_faces_end(); ++it)
  {
    it->set_counter(-1);
  }

  std::list<CDT::Face_handle> subdomains;
  subdomains.push_back(cdt.finite_faces_begin());
  while (!subdomains.empty())
  {
    const CDT::Face_handle f = subdomains.front();
    subdomains.pop_front();

    if (f->counter() < 0)
    {
      // Set default marker (0)
      f->set_counter(0);

      const Point_2 p0 = f->vertex(0)->point();
      const Point_2 p1 = f->vertex(1)->point();
      const Point_2 p2 = f->vertex(2)->point();

      Point p( (p0[0] + p1[0] + p2[0]) / 3.0,
               (p0[1] + p1[1] + p2[1]) / 3.0 );

      for (int i = subdomain_geometries.size(); i > 0; --i)
      {
        if (subdomain_geometries[i-1].second.point_in_domain(p))
        {
          f->set_counter(subdomain_geometries[i-1].first);
          break;
        }
      }
      explore_subdomain(cdt, f, subdomains);
    }
  }
}
//-----------------------------------------------------------------------------
void add_subdomain(CDT& cdt, const CSGCGALDomain2D& cgal_geometry,
                   double threshold)
{
  // Insert the outer boundaries of the domain
  {
    std::list<std::vector<Point> > v;
    cgal_geometry.get_vertices(v, threshold);

    for (std::list<std::vector<Point> >::const_iterator pit = v.begin();
         pit != v.end(); ++pit)
    {
      std::vector<Point>::const_iterator it = pit->begin();
      Vertex_handle first = cdt.insert(Point_2(it->x(), it->y()));
      Vertex_handle prev = first;
      ++it;

      for (; it != pit->end(); ++it)
      {
        Vertex_handle current = cdt.insert(Point_2(it->x(), it->y()));
        cdt.insert_constraint(prev, current);
        prev = current;
      }

      cdt.insert_constraint(prev, first);
    }
  }

  // Insert holes
  {
    std::list<std::vector<Point> > holes;
    cgal_geometry.get_holes(holes, threshold);

    for (std::list<std::vector<Point> >::const_iterator hit = holes.begin();
         hit != holes.end(); ++hit)
    {

      std::vector<Point>::const_iterator pit = hit->begin();
      Vertex_handle first = cdt.insert(Point_2(pit->x(), pit->y()));
      Vertex_handle prev = first;
      ++pit;

      for(; pit != hit->end(); ++pit)
      {
        Vertex_handle current = cdt.insert(Point_2(pit->x(), pit->y()));
        cdt.insert_constraint(prev, current);
        prev = current;
      }

      cdt.insert_constraint(first, prev);
    }
  }
}
//-----------------------------------------------------------------------------
double shortest_constrained_edge(const CDT &cdt)
{
  double min_length = std::numeric_limits<double>::max();
  for (CDT::Finite_edges_iterator it = cdt.finite_edges_begin();
       it != cdt.finite_edges_end(); it++)
  {
    if (!cdt.is_constrained(*it))
      continue;

    // An edge is an std::pair<Face_handle, int>
    // see CGAL/Triangulation_data_structure_2.h
    CDT::Face_handle f = it->first;
    const int i = it->second;

    CDT::Point p1 = f->vertex( (i+1)%3 )->point();
    CDT::Point p2 = f->vertex( (i+2)%3 )->point();

    min_length = std::min(CGAL::to_double((p1-p2).squared_length()),
                          min_length);
  }

  return min_length;
}
//-----------------------------------------------------------------------------
void CSGCGALMeshGenerator2D::generate(Mesh& mesh)
{
  // Create empty CGAL triangulation
  CDT cdt;

  // Convert the CSG geometry to a CGAL Polygon
  log(TRACE, "Converting geometry to CGAL polygon");
  CSGCGALDomain2D total_domain(&geometry);

  add_subdomain(cdt, total_domain, parameters["edge_minimum"]);

  // Empty polygon, will be populated when traversing the subdomains
  CSGCGALDomain2D overlaying;

  std::vector<std::pair<std::size_t, CSGCGALDomain2D> >
    subdomain_geometries;

<<<<<<< HEAD
  // Add the subdomains to the CDT. Traverse in reverse order to get the latest
  // added subdomain on top
  std::list<std::pair<std::size_t, std::shared_ptr<const CSGGeometry> > >::const_reverse_iterator it;
=======
  // Add the subdomains to the CDT. Traverse in reverse order to get
  // the latest added subdomain on top
  std::list<std::pair<std::size_t, boost::shared_ptr<const CSGGeometry> > >::const_reverse_iterator it;
>>>>>>> debd16ef

  if (!geometry.subdomains.empty())
    log(TRACE, "Processing subdomains");

  for (it = geometry.subdomains.rbegin(); it != geometry.subdomains.rend();
       ++it)
  {
    const std::size_t current_index = it->first;
    std::shared_ptr<const CSGGeometry> current_subdomain = it->second;

    CSGCGALDomain2D cgal_geometry(current_subdomain.get());
    cgal_geometry.difference_inplace(overlaying);

    subdomain_geometries.push_back(std::make_pair(current_index,
                                                  cgal_geometry));
    add_subdomain(cdt, cgal_geometry, parameters["edge_minimum"]);
    overlaying.join_inplace(cgal_geometry);
  }

  explore_subdomains(cdt, total_domain, subdomain_geometries);

  log(TRACE, "Refining mesh");

  // Create mesher
  CGAL_Mesher_2 mesher(cdt);

  // Add seeds for all faces in the total domain
  std::list<Point_2> list_of_seeds;
  for(CDT::Finite_faces_iterator fit = cdt.finite_faces_begin();
      fit != cdt.finite_faces_end(); ++fit)
  {
    // Calculate center of triangle and add to list of seeds
    Point_2 p0 = fit->vertex(0)->point();
    Point_2 p1 = fit->vertex(1)->point();
    Point_2 p2 = fit->vertex(2)->point();
    const double x = (p0[0] + p1[0] + p2[0]) / 3;
    const double y = (p0[1] + p1[1] + p2[1]) / 3;

    if (total_domain.point_in_domain(Point(x, y)))
      list_of_seeds.push_back(Point_2(x, y));
  }

  mesher.set_seeds(list_of_seeds.begin(), list_of_seeds.end(), true);

  // Set shape and size criteria
  const int mesh_resolution = parameters["mesh_resolution"];
  if (mesh_resolution > 0)
  {
    const double min_radius = total_domain.compute_boundingcircle_radius();
    const double cell_size = 2.0*min_radius/mesh_resolution;
    const double shape_bound = parameters["triangle_shape_bound"];
    Mesh_criteria_2 criteria(shape_bound,
                             cell_size);
    mesher.set_criteria(criteria);
  }
  else
  {
    // Set shape and size criteria
    Mesh_criteria_2 criteria(parameters["triangle_shape_bound"],
                             parameters["cell_size"]);
    mesher.set_criteria(criteria);
  }

  // Refine CGAL mesh/triangulation
  mesher.refine_mesh();

  // Make sure triangulation is valid
  dolfin_assert(cdt.is_valid());

  // Mark the subdomains
  explore_subdomains(cdt, total_domain, subdomain_geometries);

  // Clear mesh
  mesh.clear();

  const std::size_t gdim = cdt.finite_vertices_begin()->point().dimension();
  const std::size_t tdim = cdt.dimension();
  const std::size_t num_vertices = cdt.number_of_vertices();

  // Count valid cells
  std::size_t num_cells = 0;
  CDT::Finite_faces_iterator cgal_cell;
  for (cgal_cell = cdt.finite_faces_begin();
       cgal_cell != cdt.finite_faces_end(); ++cgal_cell)
  {
    // Add cell if it is in the domain
    if (cgal_cell->is_in_domain())
       num_cells++;
  }

  // Create a MeshEditor and open
  dolfin::MeshEditor mesh_editor;
  mesh_editor.open(mesh, tdim, gdim);
  mesh_editor.init_vertices_global(num_vertices, num_vertices);
  mesh_editor.init_cells_global(num_cells, num_cells);

  // Add vertices to mesh
  std::size_t vertex_index = 0;
  CDT::Finite_vertices_iterator cgal_vertex;
  for (cgal_vertex = cdt.finite_vertices_begin();
       cgal_vertex != cdt.finite_vertices_end(); ++cgal_vertex)
  {
    // Get vertex coordinates and add vertex to the mesh
    Point p;
    p[0] = cgal_vertex->point()[0];
    p[1] = cgal_vertex->point()[1];

    // Add mesh vertex
    mesh_editor.add_vertex(vertex_index, p);

    // Attach index to vertex and increment
    cgal_vertex->info() = vertex_index++;
  }

  dolfin_assert(vertex_index == num_vertices);

  // Add cells to mesh and build domain marker mesh function
  MeshDomains &domain_markers = mesh.domains();
  std::size_t cell_index = 0;
  const bool mark_cells = geometry.has_subdomains();
  for (cgal_cell = cdt.finite_faces_begin();
       cgal_cell != cdt.finite_faces_end(); ++cgal_cell)
  {
    // Add cell if it is in the domain
    if (cgal_cell->is_in_domain())
    {
      mesh_editor.add_cell(cell_index,
                           cgal_cell->vertex(0)->info(),
                           cgal_cell->vertex(1)->info(),
                           cgal_cell->vertex(2)->info());

      if (mark_cells)
      {
        domain_markers.set_marker(std::make_pair(cell_index,
                                                 cgal_cell->counter()), 2);
      }
      ++cell_index;
    }
  }

  dolfin_assert(cell_index == num_cells);

  // Close mesh editor
  mesh_editor.close();
}

#else
namespace dolfin
{
  CSGCGALMeshGenerator2D::CSGCGALMeshGenerator2D(const CSGGeometry& geometry)
  {
    dolfin_error("CSGCGALMeshGenerator2D.cpp",
                 "Create mesh generator",
                 "Dolfin must be compiled with CGAL to use this feature.");
  }
  //---------------------------------------------------------------------------
  CSGCGALMeshGenerator2D::~CSGCGALMeshGenerator2D()
  {
    // Do nothing
  }
  //---------------------------------------------------------------------------
  void CSGCGALMeshGenerator2D::generate(Mesh& mesh)
  {
    // Do nothing
  }
}

#endif
//-----------------------------------------------------------------------------<|MERGE_RESOLUTION|>--- conflicted
+++ resolved
@@ -286,15 +286,9 @@
   std::vector<std::pair<std::size_t, CSGCGALDomain2D> >
     subdomain_geometries;
 
-<<<<<<< HEAD
-  // Add the subdomains to the CDT. Traverse in reverse order to get the latest
-  // added subdomain on top
-  std::list<std::pair<std::size_t, std::shared_ptr<const CSGGeometry> > >::const_reverse_iterator it;
-=======
   // Add the subdomains to the CDT. Traverse in reverse order to get
   // the latest added subdomain on top
   std::list<std::pair<std::size_t, boost::shared_ptr<const CSGGeometry> > >::const_reverse_iterator it;
->>>>>>> debd16ef
 
   if (!geometry.subdomains.empty())
     log(TRACE, "Processing subdomains");
@@ -434,7 +428,6 @@
       ++cell_index;
     }
   }
-
   dolfin_assert(cell_index == num_cells);
 
   // Close mesh editor
