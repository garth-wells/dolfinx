// Copyright (C) 2008 Benjamin Kehlet
// Licensed under the GNU LGPL Version 2.1.
//
// Modified by Anders Logg, 2008.
// Modified by Garth N. Wells, 2009.
//
// First added:  2008-06-11
// Last changed: 2010-06-23

#include "ODESolution.h"
#include "MonoAdaptiveTimeSlab.h"
#include <dolfin/log/Logger.h>
#include <algorithm>
#include <iostream>
#include <ios>
#include <fstream>
#include <iomanip>
#include <sstream>
#include <string>
#include <boost/scoped_array.hpp>

using namespace dolfin;

//-----------------------------------------------------------------------------
ODESolution::ODESolution() :
  trial(0),
  N(0),
  nodal_size(0),
  T(0.0),
  no_timeslabs(0),
  quadrature_weights(0),
  initialized(false),
  read_mode(false),
  data_on_disk(false),
  dirty(false),
  filename("odesolution"),
  buffer_index_cache(0)
{
}
//-----------------------------------------------------------------------------
ODESolution::ODESolution(std::string filename, uint number_of_files) :
  trial(0),
  N(0),
  nodal_size(0),
  T(0.0),
  no_timeslabs(0),
  initialized(false),
  data_on_disk(true),
  dirty(false),
  filename(filename),
  buffer_index_cache(0)
{
  std::ifstream file;
  uint timeslabs_in_file = open_and_read_header(file, 0u);
  file.close();

  //collect number of timeslabs and first t value from all files
  for (uint i=0; i < number_of_files; i++)
  {
    std::ifstream file;
    timeslabs_in_file = open_and_read_header(file, i);
    real t;
    file >> t;
    file_table.push_back( std::pair<real, uint>(t, no_timeslabs) );

    no_timeslabs += timeslabs_in_file;

    // if this is the last file, read the last line to extract the
    // endtime value
    if (i == number_of_files-1)
    {
      // seek backwards from the end of the file to find the last
      // newline
      // FIXME: Is there a better way to do this? Some library function
      // doing the same as the command tail
      char buf[1001];
      file.seekg (0, std::ios::end);

      // Note: Use long to be able to handle (fairly) big files.
      unsigned long pos = file.tellg();
      pos -= 1001;
      file.seekg(pos, std::ios::beg);

      while (true)
      {
        file.read(buf, 1000);
        buf[1000] = '\0';

        std::string buf_string(buf);
        size_t newline_pos =  buf_string.find_last_of("\n");

        // Check if we found a newline
        if (newline_pos != std::string::npos)
        {
          // Read a and k from the timeslab
          file.seekg(pos + newline_pos);
          real max_a;
          real k;
          file >> max_a;
          file >> k;
          T = max_a + k;
          break;
        }
        else
        {
          pos -= 1000;
          file.seekg(pos, std::ios::beg);
        }
      }
    }
    file.close();
  }

  // save an invalid fileno and dummy timeslabs to trigger reading
  // a file on first eval
  fileno_in_memory = file_table.size() + 1;
  data.push_back(ODESolutionData(-1, 0, 0, 0, NULL));
  data.push_back(ODESolutionData(-2, 0, 0, 0, NULL));

  read_mode = true;
}
//-----------------------------------------------------------------------------
ODESolution::~ODESolution()
{
  for (uint i = 0; i < cache_size; ++i)
    delete [] cache[i].second;
  delete [] cache;

  if (quadrature_weights) delete [] quadrature_weights;
  if (trial) delete trial;
}
//-----------------------------------------------------------------------------
void ODESolution::init(uint N, const Lagrange& trial_space, const real* quad_weights)
{
  if (initialized)
    error("ODESolution initialized twice");

  this->N = N;

  trial = new Lagrange(trial_space);
  nodal_size = trial->size();
  max_timeslabs = max_filesize/(real_decimal_prec()*(nodal_size*N + 2));

  quadrature_weights = new real[nodal_size];
  real_set(nodal_size, quadrature_weights, quad_weights);

  // Initalize cache
  cache_size = nodal_size+1;
  cache = new std::pair<real, real*>[cache_size];
  for (uint i = 0; i < cache_size; ++i)
  {
    cache[i].first = -1;
    cache[i].second = new real[N];
  }
  ringbufcounter = 0;

  initialized = true;

}
//-----------------------------------------------------------------------------
void ODESolution::add_timeslab(const real& a, const real& b, const real* nodal_values)
{
   //Public method. Does some checks and calls add_data
  if (!initialized)
    error("ODE Solution not initialized");
  if (read_mode)
    error("ODE Solution in read mode");
  assert(b-a > 0);
  assert(real_abs(T-a) < real_epsilon());

  if (data.size() > max_timeslabs)
  {
    save_to_file();
    data.clear();
  }

  add_data(a, b, nodal_values);

  dirty = true;
  no_timeslabs++;
  T = b;
}
//-----------------------------------------------------------------------------
void ODESolution::flush()
{
  if (read_mode)
    error("Cannot flush. ODESolution already in read mode");
  if (data_on_disk)
    save_to_file();

  read_mode = true;
}
//-----------------------------------------------------------------------------
void ODESolution::eval(const real& t, RealArray& y)
{
  if (!read_mode)
    error("Can not evaluate solution");
  if(t > T)
    error("Requested t > T. t=%f, T=%f", to_double(t), to_double(T));

  // Scan the cache
  for (uint i = 0; i < cache_size; ++i)
  {
    // Empty position, skip
    if (cache[i].first < 0)
      continue;

    // Copy values
    if (cache[i].first == t)
    {
      real_set(N, y.data().get(), cache[i].second);
      return;
    }
  }

  // Read data from disk if necesary.
  if (data_on_disk && (t < a_in_memory() || t > b_in_memory()))
  {
    read_file(get_file_index(t));
  }

  // Find the right timeslab in buffer
  ODESolutionData& a = data[get_buffer_index(t)];
  real tau = (t-a.a)/a.k;


<<<<<<< HEAD
=======
  assert(tau <= 1.0+2*real_epsilon());
  assert(tau >= -2*real_epsilon());

>>>>>>> 1326f7ab
  for (uint i = 0; i < N; ++i)
  {
    y[i] = 0.0;
    for (uint j = 0; j < nodal_size; j++)
      y[i] += a.nv[i*nodal_size + j] * trial->eval(j, tau);
  }

  // store in cache
  cache[ringbufcounter].first = t;
  real_set(N, cache[ringbufcounter].second, y.data().get());
  ringbufcounter = (ringbufcounter + 1) % cache_size;
}
//-----------------------------------------------------------------------------
ODESolutionData& ODESolution::get_timeslab(uint index)
{
  if (index >= no_timeslabs)
    error("Requested timeslabs %u out of range %u", index, no_timeslabs);

  if ( data_on_disk && (index > b_index_in_memory() || index < a_index_in_memory()))
  {
    // Scan the cache
    uint file_no = file_table.size()-1;
    while (file_table[file_no].second > index) file_no--;

    read_file(file_no);
  }

  assert(index-a_index_in_memory() < data.size());

  return data[index - a_index_in_memory()];
}
//-----------------------------------------------------------------------------
const real* ODESolution::get_weights() const
{
  return quadrature_weights;
}
//-----------------------------------------------------------------------------
void ODESolution::set_filename(std::string filename)
{
  if (data_on_disk)
    error("Filename cannot be changed after data is written to file");

  this->filename = filename;
}
//-----------------------------------------------------------------------------
void ODESolution::save_to_file()
{
  if (!dirty)
    return;

  std::stringstream f(filename, std::ios_base::app | std::ios_base::out);
  if (file_table.size() > 0)
    f << "_" << ( file_table.size());

  file_table.push_back( std::pair<real, uint> (a_in_memory(), no_timeslabs - data.size()) );

  std::ofstream file(f.str().c_str());
  if (!file.is_open())
    error("Unable to open file: %s", f.str().c_str());

  file << std::setprecision(real_decimal_prec());

  // write number of timeslabs, size of system, the number of nodal points and the decimal precision to the file
  file  << data.size() << " " << N << " " << nodal_size << " " << real_decimal_prec() << std::endl;

  // write the nodal points
  for (uint i = 0; i < nodal_size; ++i)
    file << trial->point(i) << " ";
  file << std::endl;

  // write the nodal weights
  for (uint i = 0; i < nodal_size; ++i)
    file << quadrature_weights[i] << " ";
  file << std::endl;

  file << "end_of_header" << std::endl;

  // then write the timeslab data
  for (std::vector<ODESolutionData>::iterator it = data.begin(); it != data.end(); ++it)
  {
    file << std::setprecision(real_decimal_prec()) << it->a << " " << it->k << " ";
    for (uint i = 0; i < N*nodal_size; ++i)
      file << it->nv[i] << " ";
    file << std::endl;
  }
  file.close();

  data_on_disk = true;
  fileno_in_memory = file_table.size()-1;
  dirty = false;

  // Note: Don't clear data from memory. Caller should take care of this
}
//-----------------------------------------------------------------------------
dolfin::uint ODESolution::open_and_read_header(std::ifstream& file, uint filenumber)
{
  std::stringstream f(filename, std::ios_base::app | std::ios_base::out);

  if (filenumber > 0)
    f << "_" << filenumber;

  file.open(f.str().c_str());
  if (!file.is_open())
    error("Unable to read file: %s", f.str().c_str());

  uint timeslabs;
  file >> timeslabs;

  // Inform the data vector about the number of elements
  // to avoid unnecessary copying
  data.reserve(timeslabs);

  uint tmp;
  real tmp_real;

<<<<<<< HEAD
  if (initialized)
=======
  if (initialized) 
>>>>>>> 1326f7ab
  {
    file >> tmp;
    if (tmp != N)
      error("Wrong N size of system in file: %s", f.str().c_str());
    file >> tmp;
    if (tmp != nodal_size)
      error("Wrong nodal size in file: %s", f.str().c_str());
    file >> tmp;

    // skip nodal points and quadrature weights
    for (uint i=0; i < nodal_size*2; ++i)
      file >> tmp_real;
<<<<<<< HEAD
  }
  else
=======
  } 
  else 
>>>>>>> 1326f7ab
  {
    uint _N;
    file >> _N;
    file >> nodal_size;
    file >> tmp;

    // read nodal points
    Lagrange l(nodal_size-1);
<<<<<<< HEAD
    for (uint i=0; i < nodal_size; ++i)
=======
    for (uint i=0; i < nodal_size; ++i) 
>>>>>>> 1326f7ab
    {
      file >> tmp_real;
      l.set(i, tmp_real);
    }

    // TODO: Use boost::scoped_array
    real q_weights[nodal_size];
<<<<<<< HEAD
    for (uint i=0; i < nodal_size; ++i)
=======
    for (uint i=0; i < nodal_size; ++i) 
    {
>>>>>>> 1326f7ab
      file >> q_weights[i];

    init(_N, l, q_weights);
  }

  std::string marker;
  file >> marker;
  if (marker != "end_of_header")
    error("in file %s: End of header marker: %s", f.str().c_str(), marker.c_str());

  return timeslabs;
}
//-----------------------------------------------------------------------------
dolfin::uint ODESolution::get_file_index(const real& t)
{
  //Scan the file table
  int index = file_table.size()-1;
  while (file_table[index].first > t) index--;

  assert(index >= 0);

  return static_cast<dolfin::uint>(index);
}
//-----------------------------------------------------------------------------
dolfin::uint ODESolution::get_buffer_index(const real& t)
{
  // Use the cached index as initial guess, since we very often evaluate
  // at points close to the previous one

  uint count = 0;

  // Expand interval until it includes our target value
  int width = 1;
  while (!(data[std::max(buffer_index_cache-width, 0)].a <= t + real_epsilon() &&
              data[std::min(buffer_index_cache+width, (int)data.size()-1)].b() > t-real_epsilon()))
  {
    width = 2*width;
    count++;
  }

  // Do binary search in interval
  int range_start = std::max(buffer_index_cache-width, 0);
  int range_end   = std::min(buffer_index_cache+width, (int) data.size()-1);
  buffer_index_cache = (range_start+range_end)/2;

  while( range_end != range_start)
  {
<<<<<<< HEAD
    if (t < data[buffer_index_cache].a)
      range_end = std::min(buffer_index_cache, range_end-1);
    else
      range_start = std::max(buffer_index_cache, range_start+1);
=======
    if (t > data[buffer_index_cache].a+data[buffer_index_cache].k ) 
    {
      range_start = std::max(buffer_index_cache, range_start+1);
    } else
    {
      range_end = std::min(buffer_index_cache, range_end-1);
    }
>>>>>>> 1326f7ab

    buffer_index_cache = (range_end + range_start)/2;

    count++;

    // FIXME: How should the maximum number of iterations
    // be determined?
    assert(count < 100);
  }

  return buffer_index_cache;
}
//-----------------------------------------------------------------------------
void ODESolution::read_file(uint file_number)
{
  info(PROGRESS,  "ODESolution: Reading file %d", file_number);

  if (data.size() > 0)
    data.clear();

  // Open file and read the header
  std::ifstream file;
  uint timeslabs = open_and_read_header(file, file_number);

  real a;
  real k;
  
  boost::scoped_array<real> values(new real[nodal_size*N]);

  uint count = 0;
  std::stringstream ss("Reading ODESolution file", std::ios_base::app | std::ios_base::out);
  if (file_table.size() > 1)
  {
    ss << " " << file_number;
  }
  Progress p(ss.str(), timeslabs);

  while (true) 
  {
    file >> a;
    file >> k;

    if (file.eof())
      break;

    for (uint i = 0; i < N*nodal_size; ++i)
      file >> values[i];

    add_data(a, a+k, values.get());
    count++;
    p++;
  }

  file.close();

  if (count != timeslabs)
  {
    error("File data in file %u inconsistent with header. Header said: %d, read %d",
	          file_number, timeslabs, count);
  }
  fileno_in_memory = file_number;

  //Try to set the initial guess
  buffer_index_cache = buffer_index_cache > (int) data.size()/2 ? data.size()-1 : 0;

  info(PROGRESS, "  Done reading file %d", file_number);
}
//-----------------------------------------------------------------------------
void ODESolution::add_data(const real& a, const real& b, const real* nodal_values)
{
  //Private method. Called from either add_timeslab or read_file
  data.push_back(ODESolutionData(a,
				 b-a,
				 nodal_size,
				 N,
				 nodal_values));
}
//-----------------------------------------------------------------------------
std::string ODESolution::str(bool verbose) const
{
  std::stringstream s;

  if (!initialized)
    s << "ODESolution: Not initialized";
  else
  {
    if (verbose)
    {
      s << "Size = " << N << std::endl;
      s << "T = " << T << std::endl;
      s << "Number of nodal points = " << nodal_size << std::endl;
      s << "Nodal points: ";
      for (uint i = 0; i < nodal_size; i++)
        s << " " << trial->point(i);
      s << std::endl;
      s << "Number of timeslabs = " << (uint) data.size() << std::endl;
    }
    else
      s << "<ODESolution of size" << N << " on interval [0,"<< endtime() << "]>";
  }

  return s.str();
}
//-----------------------------------------------------------------------------
ODESolution::iterator ODESolution::begin()
{
  return ODESolution::iterator(*this);
}
//-----------------------------------------------------------------------------
ODESolution::iterator ODESolution::end()
{
  return ODESolution::iterator(*this, no_timeslabs);
}
//-----------------------------------------------------------------------------<|MERGE_RESOLUTION|>--- conflicted
+++ resolved
@@ -224,12 +224,9 @@
   real tau = (t-a.a)/a.k;
 
 
-<<<<<<< HEAD
-=======
   assert(tau <= 1.0+2*real_epsilon());
   assert(tau >= -2*real_epsilon());
 
->>>>>>> 1326f7ab
   for (uint i = 0; i < N; ++i)
   {
     y[i] = 0.0;
@@ -345,11 +342,7 @@
   uint tmp;
   real tmp_real;
 
-<<<<<<< HEAD
   if (initialized)
-=======
-  if (initialized) 
->>>>>>> 1326f7ab
   {
     file >> tmp;
     if (tmp != N)
@@ -362,13 +355,8 @@
     // skip nodal points and quadrature weights
     for (uint i=0; i < nodal_size*2; ++i)
       file >> tmp_real;
-<<<<<<< HEAD
   }
   else
-=======
-  } 
-  else 
->>>>>>> 1326f7ab
   {
     uint _N;
     file >> _N;
@@ -377,27 +365,19 @@
 
     // read nodal points
     Lagrange l(nodal_size-1);
-<<<<<<< HEAD
     for (uint i=0; i < nodal_size; ++i)
-=======
-    for (uint i=0; i < nodal_size; ++i) 
->>>>>>> 1326f7ab
     {
       file >> tmp_real;
       l.set(i, tmp_real);
     }
 
-    // TODO: Use boost::scoped_array
-    real q_weights[nodal_size];
-<<<<<<< HEAD
+    boost::scoped_array<real> q_weights(new real[nodal_size]);
     for (uint i=0; i < nodal_size; ++i)
-=======
-    for (uint i=0; i < nodal_size; ++i) 
-    {
->>>>>>> 1326f7ab
+    {
       file >> q_weights[i];
-
-    init(_N, l, q_weights);
+    }
+
+    init(_N, l, q_weights.get());
   }
 
   std::string marker;
@@ -442,12 +422,6 @@
 
   while( range_end != range_start)
   {
-<<<<<<< HEAD
-    if (t < data[buffer_index_cache].a)
-      range_end = std::min(buffer_index_cache, range_end-1);
-    else
-      range_start = std::max(buffer_index_cache, range_start+1);
-=======
     if (t > data[buffer_index_cache].a+data[buffer_index_cache].k ) 
     {
       range_start = std::max(buffer_index_cache, range_start+1);
@@ -455,14 +429,13 @@
     {
       range_end = std::min(buffer_index_cache, range_end-1);
     }
->>>>>>> 1326f7ab
 
     buffer_index_cache = (range_end + range_start)/2;
 
     count++;
 
-    // FIXME: How should the maximum number of iterations
-    // be determined?
+    // NOTE: Is 100 a reasonable number? 
+    // How should the maximum number of iterationsbe determined?
     assert(count < 100);
   }
 
