// Copyright (C) 2003-2009 Johan Jansson and Anders Logg.
// Licensed under the GNU LGPL Version 2.1.
//
// First added:  2003-10-21
// Last changed: 2009-06-29

#ifndef __ODE_H
#define __ODE_H

#include <dolfin/common/types.h>
#include <dolfin/common/real.h>
#include <dolfin/common/constants.h>
#include <dolfin/log/Event.h>
#include <dolfin/parameter/Parameters.h>
#include "Dependencies.h"
#include "Sample.h"

namespace dolfin
{

  class ODESolution;
  class TimeStepper;

  /// An ODE represents an initial value problem of the form
  ///
  ///     u'(t) = f(u(t), t) on [0, T],
  ///
  ///     u(0)  = u0,
  ///
  /// where u(t) is a vector of length N.
  ///
  /// To define an ODE, a user must create a subclass of ODE and
  /// create the function u0() defining the initial condition, as well
  /// the function f() defining the right-hand side.
  ///
  /// DOLFIN provides two types of ODE solvers: a set of standard
  /// mono-adaptive solvers with equal adaptive time steps for all
  /// components as well as a set of multi-adaptive solvers with
  /// individual and adaptive time steps for the different
  /// components. The right-hand side f() is defined differently for
  /// the two sets of methods, with the multi-adaptive solvers
  /// requiring a component-wise evaluation of the right-hand
  /// side. Only one right-hand side function f() needs to be defined
  /// for use of any particular solver.
  ///
  /// It is also possible to solve implicit systems of the form
  ///
  ///     M(u(t), t) u'(t) = f(u(t),t) on (0,T],
  ///
  ///     u(0)  = u0,
  ///
  /// by setting the option "implicit" to true and defining the
  /// function M().
  ///
  /// Two different solve() functions are provided, one to solve the
  /// ODE on the time interval [0, T], including the solution of a
  /// dual problem for error control:
  ///
  ///     ode.solve();
  ///
  /// Alternatively, a time interval may be given in which case the
  /// solution will be computed in a single sweep over the given time
  /// interval without solution of dual problems:
  ///
  ///     ode.solve(t0, t1);
  ///
  /// This mode allows the state to be specified and retrieved in
  /// between intervals by calling set_state() and get_state().

<<<<<<< HEAD
  class ODE : public Variable, public GMPObject
=======
  class ODE : public Parametrized
>>>>>>> 19f8a253
  {
  public:

    /// Create an ODE of size N with final time T
    ODE(uint N, real T);

    /// Destructor
    virtual ~ODE();

    /// Set initial values
    virtual void u0(real* u) = 0;

    /// Evaluate right-hand side y = f(u, t), mono-adaptive version (default, optional)
    virtual void f(const real* u, real t, real* y);

    /// Evaluate right-hand side f_i(u, t), multi-adaptive version (optional)
    virtual real f(const real* u, real t, uint i);

    /// Compute product y = Mx for implicit system (optional)
    virtual void M(const real* x, real* y, const real* u, real t);

    /// Compute product y = Jx for Jacobian J (optional)
    virtual void J(const real* x, real* y, const real* u, real t);

    /// Compute product y = tranpose(J)x for Jacobian J (optional, for dual problem)
    virtual void JT(const real* x, real* y, const real* u, real t);

    /// Compute entry of Jacobian (optional)
    virtual real dfdu(const real* u, real t, uint i, uint j);

    /// Time step to use for the whole system at a given time t (optional)
    virtual real timestep(real t, real k0) const;

    /// Time step to use for a given component at a given time t (optional)
    virtual real timestep(real t, uint i, real k0) const;

    /// Update ODE, return false to stop (optional)
    virtual bool update(const real* u, real t, bool end);

    /// Save sample (optional)
    virtual void save(Sample& sample);

    /// Return number of components N
    uint size() const;

    /// Return current time
    real time() const;

    /// Return real time (might be flipped backwards for dual)
    virtual real time(real t) const;

    /// Return end time (final time T)
    real endtime() const;

    /// Automatically detect sparsity (optional)
    void sparse();

    /// Solve ODE on [0, T]
    void solve();

    /// Solve ODE on [0, T]
    void solve(ODESolution& u);

    /// Solve ODE on [t0, t1]
    void solve(ODESolution& u, real t0, real t1);

    /// Set state for ODE (only available during interval stepping)
    void set_state(const real* u);

    /// Get state for ODE (only available during interval stepping)
    void get_state(real* u);

    /// Default parameter values
    static Parameters default_parameters()
    {
      Parameters p("ode");

      // FIXME: These parameters need to be cleaned up

      p.add("fixed_time_step", false);
      p.add("solve_dual_problem", false);
      p.add("save_solution", true);
      p.add("save_final_solution", false);
      p.add("adaptive_samples", false);
      p.add("automatic_modeling", false);
      p.add("implicit", false);
      p.add("matrix_piecewise_constant", true);
      p.add("M_matrix_constant", false);
      p.add("monitor_convergence", false);
      p.add("updated_jacobian", false);           // only multi-adaptive Newton
      p.add("diagonal_newton_damping", false);    // only multi-adaptive fixed-point
      p.add("matrix-free_jacobian", true);
  
      p.add("order", 1);
      p.add("number_of_samples", 100);
      p.add("sample_density", 1);
      p.add("maximum_iterations", 100);
      p.add("maximum_local_iterations", 2);
      p.add("average_samples", 1000);
      p.add("size_threshold", 50);

      p.add("tolerance", 0.1);
      p.add("start_time", 0.0);
      p.add("end_time", 10.0);
      p.add("discrete_tolerance", 0.001);
      p.add("discrete_tolerance_factor", 0.001);
      p.add("discrete_krylov_tolerance_factor", 0.01);
      p.add("initial_time_step", 0.01);
      p.add("maximum_time_step", 0.1);
      p.add("partitioning_threshold", 0.1);
      p.add("interval_threshold", 0.9);
      p.add("safety_factor", 0.9);
      p.add("time_step_conservation", 5.0);
      p.add("sparsity_check_increment", 0.01);
      p.add("average_length", 0.1);
      p.add("average_tolerance", 0.1);
      p.add("fixed-point_damping", 1.0);
      p.add("fixed-point_stabilize", false);
      p.add("fixed-point_stabilization_m", 3);
      p.add("fixed-point_stabilization_l", 4);
      p.add("fixed-point_stabilization_ramp", 2.0);

      p.add("method", "cg");
      p.add("nonlinear_solver", "default");
      p.add("linear_solver", "auto");
      p.add("solution_file_name", "solution.py");

      return p;
    }

    /// Friends
    friend class Dual;
    friend class RHS;
    friend class TimeSlab;
    friend class TimeSlabJacobian;
    friend class MonoAdaptiveTimeSlab;
    friend class MonoAdaptiveJacobian;
    friend class MultiAdaptiveTimeSlab;
    friend class MultiAdaptiveJacobian;
    friend class MultiAdaptivity;
    friend class NewMultiAdaptiveJacobian;
    friend class MultiAdaptivePreconditioner;
    friend class ReducedModel;
    friend class JacobianMatrix;
    friend class TimeStepper;

  protected:

    // Number of components
    uint N;

    // Current time
    real t;

    // Final time
    real T;

    // Dependencies
    Dependencies dependencies;

    // Transpose of dependencies
    Dependencies transpose;

    // Default time step
    real default_timestep;

    // Time stepper
    TimeStepper* time_stepper;

  private:

    // Temporary vectors used for computing Jacobian
    real* tmp0;
    real* tmp1;

    // Events
    Event not_impl_f;
    Event not_impl_M;
    Event not_impl_J;
    Event not_impl_JT;

  };

}

#endif<|MERGE_RESOLUTION|>--- conflicted
+++ resolved
@@ -24,7 +24,7 @@
   /// An ODE represents an initial value problem of the form
   ///
   ///     u'(t) = f(u(t), t) on [0, T],
-  ///
+  ///         
   ///     u(0)  = u0,
   ///
   /// where u(t) is a vector of length N.
@@ -67,11 +67,7 @@
   /// This mode allows the state to be specified and retrieved in
   /// between intervals by calling set_state() and get_state().
 
-<<<<<<< HEAD
   class ODE : public Variable, public GMPObject
-=======
-  class ODE : public Parametrized
->>>>>>> 19f8a253
   {
   public:
 
