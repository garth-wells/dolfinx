--- conflicted
+++ resolved
@@ -16,7 +16,7 @@
 // along with DOLFIN. If not, see <http://www.gnu.org/licenses/>.
 //
 // First added:  2013-04-10
-// Last changed: 2014-01-07
+// Last changed: 2014-01-13
 
 #ifdef HAS_HDF5
 
@@ -40,57 +40,6 @@
 
 using namespace dolfin;
 
-<<<<<<< HEAD
-=======
-// Template function for storing objects
-template <typename T>
-void TimeSeriesHDF5::store_object(const T& object, double t,
-                                  std::vector<double>& times,
-                                  std::string series_name,
-                                  std::string group_name)
-{
-  // Write object
-
-  // Check for pre-existing file to append to
-  std::string mode = "w";
-  if(File::exists(series_name) &&
-     (_vector_times.size() > 0 || _mesh_times.size() > 0))
-    mode = "a";
-
-  // Get file handle for low level operations
-  HDF5File hdf5_file(series_name, mode);
-  const hid_t fid = hdf5_file.hdf5_file_id;
-
-  // Find existing datasets (should be equal to number of times)
-  std::size_t nobjs = 0;
-  if(HDF5Interface::has_group(fid, group_name))
-    nobjs = HDF5Interface::num_datasets_in_group(fid, group_name);
-
-  dolfin_assert(nobjs == times.size());
-
-  // Write new dataset (mesh or vector)
-  std::string dataset_name = group_name + "/"
-    + boost::lexical_cast<std::string>(nobjs);
-  hdf5_file.write(object, dataset_name);
-
-  // Check that time values are strictly increasing
-  const std::size_t n = times.size();
-  if (n >= 2 and (times[n - 1] - times[n - 2])*(t - times[n - 1]) < 0.0)
-  {
-    dolfin_error("TimeSeries.cpp",
-                 "store object to time series",
-                 "Sample points must be strictly monotone (t_0 = %g, t_1 = %g, t_2 = %g)",
-                 times[n - 2], times[n - 1], t);
-  }
-
-  // Add time
-  times.push_back(t);
-
-  // Store time
-  HDF5Interface::add_attribute(fid, dataset_name, "time", t);
-}
-
->>>>>>> 363c1c3c
 //-----------------------------------------------------------------------------
 TimeSeriesHDF5::TimeSeriesHDF5(MPI_Comm mpi_comm, std::string name)
   : _name(name + ".h5"), _cleared(false)
@@ -101,14 +50,8 @@
   if (File::exists(_name))
   {
     // Read from file
-<<<<<<< HEAD
-    const hid_t hdf5_file_id = HDF5Interface::open_file(mpi_comm, _name, "r",
-                                                        true);
-
-    if(HDF5Interface::has_group(hdf5_file_id, "/Vector") &&
-       HDF5Interface::has_attribute(hdf5_file_id, "/Vector", "times"))
-=======
-    const hid_t hdf5_file_id = HDF5Interface::open_file(_name, "r", true);
+      const hid_t hdf5_file_id = HDF5Interface::open_file(mpi_comm, 
+                                                          _name, "r", true);
     
     if (HDF5Interface::has_group(hdf5_file_id, "/Vector"))
     {
@@ -116,7 +59,6 @@
         = HDF5Interface::num_datasets_in_group(hdf5_file_id, "/Vector");
       _vector_times.clear();
       for (unsigned int i = 0; i != nvecs; ++i)
->>>>>>> 363c1c3c
       {
         const std::string dataset_name 
           = "/Vector/" + boost::lexical_cast<std::string>(i);
@@ -327,7 +269,8 @@
 }
 //-----------------------------------------------------------------------------
 template <typename T>
-void TimeSeriesHDF5::store_object(MPI_Comm comm, const T& object, double t,
+void TimeSeriesHDF5::store_object(MPI_Comm mpi_comm, 
+                                  const T& object, double t,
                                   std::vector<double>& times,
                                   std::string series_name,
                                   std::string group_name)
@@ -341,7 +284,7 @@
     mode = "a";
 
   // Get file handle for low level operations
-  HDF5File hdf5_file(comm, series_name, mode);
+  HDF5File hdf5_file(mpi_comm, series_name, mode);
   const hid_t fid = hdf5_file.hdf5_file_id;
 
   // Find existing datasets (should be equal to number of times)
@@ -369,8 +312,8 @@
   // Add time
   times.push_back(t);
 
-  // Store times
-  HDF5Interface::add_attribute(fid, group_name, "times", times);
+  // Store time
+  HDF5Interface::add_attribute(fid, dataset_name, "time", t);
 }
 //-----------------------------------------------------------------------------
 bool TimeSeriesHDF5::monotone(const std::vector<double>& times)
