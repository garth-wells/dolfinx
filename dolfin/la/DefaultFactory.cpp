// Copyright (C) 2008-2011 Anders Logg
//
// This file is part of DOLFIN.
//
// DOLFIN is free software: you can redistribute it and/or modify
// it under the terms of the GNU Lesser General Public License as published by
// the Free Software Foundation, either version 3 of the License, or
// (at your option) any later version.
//
// DOLFIN is distributed in the hope that it will be useful,
// but WITHOUT ANY WARRANTY; without even the implied warranty of
// MERCHANTABILITY or FITNESS FOR A PARTICULAR PURPOSE. See the
// GNU Lesser General Public License for more details.
//
// You should have received a copy of the GNU Lesser General Public License
// along with DOLFIN. If not, see <http://www.gnu.org/licenses/>.
//
// Modified by Fredrik Valdmanis, 2011
//
// First added:  2008-05-17
// Last changed: 2011-11-11

#include <dolfin/parameter/GlobalParameters.h>
#include "EigenFactory.h"
#include "PETScFactory.h"
#include "PETScCuspFactory.h"
#include "STLFactory.h"
#include "TpetraFactory.h"
#include "DefaultFactory.h"

using namespace dolfin;

//-----------------------------------------------------------------------------
std::shared_ptr<GenericMatrix> DefaultFactory::create_matrix() const
{
  return factory().create_matrix();
}
//-----------------------------------------------------------------------------
std::shared_ptr<GenericVector> DefaultFactory::create_vector() const
{
  return factory().create_vector();
}
//-----------------------------------------------------------------------------
std::shared_ptr<TensorLayout>
DefaultFactory::create_layout(std::size_t rank) const
{
  return factory().create_layout(rank);
}
//-----------------------------------------------------------------------------
std::shared_ptr<GenericLinearOperator>
DefaultFactory::create_linear_operator() const
{
  return factory().create_linear_operator();
}
//-----------------------------------------------------------------------------
std::shared_ptr<GenericLUSolver>
  DefaultFactory::create_lu_solver(std::string method) const
{
  return factory().create_lu_solver(method);
}
//-----------------------------------------------------------------------------
std::shared_ptr<GenericLinearSolver>
DefaultFactory::create_krylov_solver(std::string method,
                                     std::string preconditioner) const
{
  return factory().create_krylov_solver(method, preconditioner);
}
//-----------------------------------------------------------------------------
std::map<std::string, std::string> DefaultFactory::lu_solver_methods() const
{
  return factory().lu_solver_methods();
}
 //-----------------------------------------------------------------------------
std::map<std::string, std::string>
DefaultFactory::krylov_solver_methods() const
{
  return factory().krylov_solver_methods();
}
//-----------------------------------------------------------------------------
std::map<std::string, std::string>
DefaultFactory::krylov_solver_preconditioners() const
{
  return factory().krylov_solver_preconditioners();
}
//-----------------------------------------------------------------------------
GenericLinearAlgebraFactory& DefaultFactory::factory()
{
  // Fallback
  const std::string default_backend = "Eigen";

  // Get backend from parameter system
  const std::string backend = dolfin::parameters["linear_algebra_backend"];

  // Choose backend
<<<<<<< HEAD
  if (backend == "uBLAS")
    return uBLASFactory<>::instance();
  else if (backend == "Tpetra")
  {
    #ifdef HAS_TRILINOS
    return TpetraFactory::instance();
    #else
    dolfin_error("DefaultFactory.cpp",
                 "access linear algebra backend",
                 "Tpetra linear algebra backend is not available");
    #endif
  }
  else if (backend == "Eigen")
=======
  if (backend == "Eigen")
>>>>>>> 14d94348
    return EigenFactory::instance();
  else if (backend == "PETSc")
  {
    #ifdef HAS_PETSC
    return PETScFactory::instance();
    #else
    dolfin_error("DefaultFactory.cpp",
                 "access linear algebra backend",
                 "PETSc linear algebra backend is not available");
    #endif
  }
  else if (backend == "PETScCusp")
  {
    #ifdef HAS_PETSC_CUSP
    return PETScCuspFactory::instance();
    #else
    dolfin_error("DefaultFactory.cpp",
                 "access linear algebra backend",
                 "PETScCusp linear algebra backend is not available");
    #endif
  }
  else if (backend == "STL")
    return STLFactory::instance();

  // Fallback
  log(WARNING, "Linear algebra backend \"" + backend
      + "\" not available, using " + default_backend + ".");
  return EigenFactory::instance();
}
//-----------------------------------------------------------------------------<|MERGE_RESOLUTION|>--- conflicted
+++ resolved
@@ -92,23 +92,7 @@
   const std::string backend = dolfin::parameters["linear_algebra_backend"];
 
   // Choose backend
-<<<<<<< HEAD
-  if (backend == "uBLAS")
-    return uBLASFactory<>::instance();
-  else if (backend == "Tpetra")
-  {
-    #ifdef HAS_TRILINOS
-    return TpetraFactory::instance();
-    #else
-    dolfin_error("DefaultFactory.cpp",
-                 "access linear algebra backend",
-                 "Tpetra linear algebra backend is not available");
-    #endif
-  }
-  else if (backend == "Eigen")
-=======
   if (backend == "Eigen")
->>>>>>> 14d94348
     return EigenFactory::instance();
   else if (backend == "PETSc")
   {
@@ -132,6 +116,16 @@
   }
   else if (backend == "STL")
     return STLFactory::instance();
+  else if (backend == "Tpetra")
+  {
+    #ifdef HAS_TRILINOS
+    return TpetraFactory::instance();
+    #else
+    dolfin_error("DefaultFactory.cpp",
+                 "access linear algebra backend",
+                 "Tpetra linear algebra backend is not available");
+    #endif
+  }
 
   // Fallback
   log(WARNING, "Linear algebra backend \"" + backend
