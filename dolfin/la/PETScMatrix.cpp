// Copyright (C) 2004-2012 Johan Hoffman, Johan Jansson and Anders Logg
//
// This file is part of DOLFIN.
//
// DOLFIN is free software: you can redistribute it and/or modify
// it under the terms of the GNU Lesser General Public License as published by
// the Free Software Foundation, either version 3 of the License, or
// (at your option) any later version.
//
// DOLFIN is distributed in the hope that it will be useful,
// but WITHOUT ANY WARRANTY; without even the implied warranty of
// MERCHANTABILITY or FITNESS FOR A PARTICULAR PURPOSE. See the
// GNU Lesser General Public License for more details.
//
// You should have received a copy of the GNU Lesser General Public License
// along with DOLFIN. If not, see <http://www.gnu.org/licenses/>.
//
// Modified by Garth N. Wells 2005-2009.
// Modified by Andy R. Terrel 2005.
// Modified by Ola Skavhaug 2007-2009.
// Modified by Magnus Vikstrøm 2007-2008.
// Modified by Fredrik Valdmanis 2011-2012
// Modified by Jan Blechta 2013
//
// First added:  2004
// Last changed: 2012-03-15

#ifdef HAS_PETSC

#include <iostream>
#include <sstream>
#include <iomanip>
#include <boost/assign/list_of.hpp>

#include <dolfin/log/dolfin_log.h>
#include <dolfin/common/Timer.h>
#include <dolfin/common/MPI.h>
#include "PETScVector.h"
#include "PETScMatrix.h"
#include "GenericSparsityPattern.h"
#include "SparsityPattern.h"
#include "TensorLayout.h"
#include "PETScFactory.h"
#include "PETScCuspFactory.h"

using namespace dolfin;

const std::map<std::string, NormType> PETScMatrix::norm_types
  = boost::assign::map_list_of("l1",        NORM_1)
                              ("linf",      NORM_INFINITY)
                              ("frobenius", NORM_FROBENIUS);

//-----------------------------------------------------------------------------
PETScMatrix::PETScMatrix(bool use_gpu) : _use_gpu(use_gpu)
{
#ifndef HAS_PETSC_CUSP
  if (use_gpu)
  {
    dolfin_error("PETScMatrix.cpp",
                 "create GPU matrix",
                 "PETSc not compiled with Cusp support");
  }
#endif

  // Do nothing else
}
//-----------------------------------------------------------------------------
PETScMatrix::PETScMatrix(boost::shared_ptr<Mat> A, bool use_gpu) :
  PETScBaseMatrix(A), _use_gpu(use_gpu)
{
#ifndef HAS_PETSC_CUSP
  if (use_gpu)
  {
    dolfin_error("PETScMatrix.cpp",
                 "create GPU matrix",
                 "PETSc not compiled with Cusp support");
  }
#endif
}
//-----------------------------------------------------------------------------
PETScMatrix::PETScMatrix(const PETScMatrix& A): _use_gpu(false)
{
  *this = A;
}
//-----------------------------------------------------------------------------
PETScMatrix::~PETScMatrix()
{
  // Do nothing
}
//-----------------------------------------------------------------------------
boost::shared_ptr<GenericMatrix> PETScMatrix::copy() const
{
  boost::shared_ptr<GenericMatrix> B;
  if (!_A)
    B.reset(new PETScMatrix());
  else
  {
    // Create copy of PETSc matrix
    boost::shared_ptr<Mat> _Acopy(new Mat, PETScMatrixDeleter());
    PetscErrorCode ierr = MatDuplicate(*_A, MAT_COPY_VALUES, _Acopy.get());
    if (ierr != 0) petsc_error(ierr, __FILE__, "MatDuplicate");

    // Create PETScMatrix
    B.reset(new PETScMatrix(_Acopy));
  }

  return B;
}
//-----------------------------------------------------------------------------
void PETScMatrix::init(const TensorLayout& tensor_layout)
{
  PetscErrorCode ierr;

  // Get global dimensions and local range
  dolfin_assert(tensor_layout.rank() == 2);
  const std::size_t M = tensor_layout.size(0);
  const std::size_t N = tensor_layout.size(1);
  const std::pair<std::size_t, std::size_t> row_range
    = tensor_layout.local_range(0);
  const std::pair<std::size_t, std::size_t> col_range
    = tensor_layout.local_range(1);
  const std::size_t m = row_range.second - row_range.first;
  const std::size_t n = col_range.second - col_range.first;
  dolfin_assert(M > 0 && N > 0 && m > 0 && n > 0);

  // Get sparsity pattern
  dolfin_assert(tensor_layout.sparsity_pattern());
  const GenericSparsityPattern& sparsity_pattern
    = *tensor_layout.sparsity_pattern();

  // Create matrix (any old matrix is destroyed automatically)
  if (_A && !_A.unique())
  {
    dolfin_error("PETScMatrix.cpp",
                 "initialize PETSc matrix",
                 "More than one object points to the underlying PETSc object");
  }
  _A.reset(new Mat, PETScMatrixDeleter());

  // Initialize matrix
  if (row_range.first == 0 && row_range.second == M)
  {
    // Get number of nonzeros for each row from sparsity pattern
    dolfin_assert(tensor_layout.sparsity_pattern());
    std::vector<std::size_t> num_nonzeros(M);
    sparsity_pattern.num_nonzeros_diagonal(num_nonzeros);

    // Create matrix
    ierr = MatCreate(PETSC_COMM_SELF, _A.get());
    if (ierr != 0) petsc_error(ierr, __FILE__, "MatCreate");

    // Set size
    ierr = MatSetSizes(*_A, M, N, M, N);
    if (ierr != 0) petsc_error(ierr, __FILE__, "MatSetSizes");

    // Set matrix type according to chosen architecture
    if (!_use_gpu)
    {
      ierr = MatSetType(*_A, MATSEQAIJ);
      if (ierr != 0) petsc_error(ierr, __FILE__, "MatSetType");
    }
    #ifdef HAS_PETSC_CUSP
    else
    {
      ierr = MatSetType(*_A, MATSEQAIJCUSP);
      if (ierr != 0) petsc_error(ierr, __FILE__, "MatSetType");
    }
    #endif

    // Set block size
    if (tensor_layout.block_size > 1)
    {
     ierr =  MatSetBlockSize(*_A, tensor_layout.block_size);
     if (ierr != 0) petsc_error(ierr, __FILE__, "MatSetBlockSize");
    }

    // FIXME: Change to MatSeqAIJSetPreallicationCSR for improved performance?

    // Allocate space (using data from sparsity pattern)

    // Copy number of non-zeros to PetscInt type
    const std::vector<PetscInt> _num_nonzeros(num_nonzeros.begin(),
                                              num_nonzeros.end());
<<<<<<< HEAD
    ierr = MatSeqAIJSetPreallocation(*_A, 0, _num_nonzeros.data());
    if (ierr != 0) petsc_error(ierr, __FILE__, "MatSeqAIJSetPreallocation");
=======
    MatSeqAIJSetPreallocation(*_A, 0, _num_nonzeros.data());
>>>>>>> 2aed6d64

    // Set column indices
    /*
    const std::vector<std::vector<std::size_t> > _column_indices
        = sparsity_pattern.diagonal_pattern(SparsityPattern::sorted);
    std::vector<int> column_indices;
    column_indices.reserve(sparsity_pattern.num_nonzeros());
    for (std::size_t i = 0; i < _column_indices.size(); ++i)
    {
      //cout << "Row: " << i << endl;
      //for (std::size_t j = 0; j < _column_indices[i].size(); ++j)
      //  cout << "  Col: " << _column_indices[i][j] << endl;
      column_indices.insert(column_indices.end(), _column_indices[i].begin(), _column_indices[i].end());
    }
    MatSeqAIJSetColumnIndices(*_A, &column_indices[0]);
    */
  }
  else
  {
    if (_use_gpu)
    {
      not_working_in_parallel("Due to limitations in PETSc, "
                              "distributed PETSc Cusp matrices");
    }

    // FIXME: Try using MatStashSetInitialSize to optimise performance

    //info("Initializing parallel PETSc matrix (MPIAIJ) of size %d x %d.", M, N);
    //info("Local range is [%d, %d] x [%d, %d].",
    //     row_range.first, row_range.second, col_range.first, col_range.second);

    // Get number of nonzeros for each row from sparsity pattern
    std::vector<std::size_t> num_nonzeros_diagonal;
    std::vector<std::size_t> num_nonzeros_off_diagonal;
    sparsity_pattern.num_nonzeros_diagonal(num_nonzeros_diagonal);
    sparsity_pattern.num_nonzeros_off_diagonal(num_nonzeros_off_diagonal);

    // Create matrix
    ierr = MatCreate(PETSC_COMM_WORLD, _A.get());
    if (ierr != 0) petsc_error(ierr, __FILE__, "MatCreate");

    // Set size
    ierr = MatSetSizes(*_A, m, n, M, N);
    if (ierr != 0) petsc_error(ierr, __FILE__, "MatSetSizes");

    // Set matrix type
    ierr = MatSetType(*_A, MATMPIAIJ);
    if (ierr != 0) petsc_error(ierr, __FILE__, "MatSetType");

    // Set block size
    if (tensor_layout.block_size > 1)
    {
      ierr = MatSetBlockSize(*_A, tensor_layout.block_size);
      if (ierr != 0) petsc_error(ierr, __FILE__, "MatSetBlockSize");
    }
    // Allocate space (using data from sparsity pattern)
    const std::vector<PetscInt>
      _num_nonzeros_diagonal(num_nonzeros_diagonal.begin(),
                             num_nonzeros_diagonal.end());
    const std::vector<PetscInt>
      _num_nonzeros_off_diagonal(num_nonzeros_off_diagonal.begin(),
                                 num_nonzeros_off_diagonal.end());
<<<<<<< HEAD
    ierr = MatMPIAIJSetPreallocation(*_A, 0, _num_nonzeros_diagonal.data(),
                                     0, _num_nonzeros_off_diagonal.data());
    if (ierr != 0) petsc_error(ierr, __FILE__, "MatMPIAIJSetPreallocation");
=======
    MatMPIAIJSetPreallocation(*_A, 0, _num_nonzeros_diagonal.data(),
                              0, _num_nonzeros_off_diagonal.data());
>>>>>>> 2aed6d64
  }

  // Set some options

  // Do not allow more entries than have been pre-allocated
  ierr = MatSetOption(*_A, MAT_NEW_NONZERO_ALLOCATION_ERR, PETSC_TRUE);
  if (ierr != 0) petsc_error(ierr, __FILE__, "MatSetOption");

  ierr = MatSetOption(*_A, MAT_KEEP_NONZERO_PATTERN, PETSC_TRUE);
  if (ierr != 0) petsc_error(ierr, __FILE__, "MatSetOption");

  ierr = MatSetFromOptions(*_A);
  if (ierr != 0) petsc_error(ierr, __FILE__, "MatSetFromOptions");

  #if PETSC_VERSION_MAJOR == 3 && PETSC_VERSION_MINOR > 2
  ierr = MatSetUp(*_A.get());
  if (ierr != 0) petsc_error(ierr, __FILE__, "MatSetUp");
  #endif
}
//-----------------------------------------------------------------------------
<<<<<<< HEAD
void PETScMatrix::get(double* block, std::size_t m,
                      const dolfin::la_index* rows,
=======
void PETScMatrix::get(double* block,
                      std::size_t m, const dolfin::la_index* rows,
>>>>>>> 2aed6d64
                      std::size_t n, const dolfin::la_index* cols) const
{
  // Get matrix entries (must be on this process)
  dolfin_assert(_A);
  PetscErrorCode ierr = MatGetValues(*_A, m, rows, n, cols, block);
  if (ierr != 0) petsc_error(ierr, __FILE__, "MatGetValues");
}
//-----------------------------------------------------------------------------
void PETScMatrix::set(const double* block,
                      std::size_t m, const dolfin::la_index* rows,
                      std::size_t n, const dolfin::la_index* cols)
{
  dolfin_assert(_A);
  PetscErrorCode ierr = MatSetValues(*_A, m, rows, n, cols, block,
                                    INSERT_VALUES);
  if (ierr != 0) petsc_error(ierr, __FILE__, "MatSetValues");
}
//-----------------------------------------------------------------------------
void PETScMatrix::add(const double* block,
                      std::size_t m, const dolfin::la_index* rows,
                      std::size_t n, const dolfin::la_index* cols)
{
  dolfin_assert(_A);
  PetscErrorCode ierr = MatSetValues(*_A, m, rows, n, cols, block, ADD_VALUES);
  if (ierr != 0) petsc_error(ierr, __FILE__, "MatSetValues");
}
//-----------------------------------------------------------------------------
void PETScMatrix::axpy(double a, const GenericMatrix& A,
                       bool same_nonzero_pattern)
{
  PetscErrorCode ierr;

  const PETScMatrix* AA = &as_type<const PETScMatrix>(A);
  dolfin_assert(_A);
  dolfin_assert(AA->mat());
  if (same_nonzero_pattern)
  {
    ierr = MatAXPY(*_A, a, *AA->mat(), SAME_NONZERO_PATTERN);
    if (ierr != 0) petsc_error(ierr, __FILE__, "MatAXPY");
  }
  else
  {
    ierr = MatAXPY(*_A, a, *AA->mat(), DIFFERENT_NONZERO_PATTERN);
    if (ierr != 0) petsc_error(ierr, __FILE__, "MatAXPY");
  }
}
//-----------------------------------------------------------------------------
void PETScMatrix::getrow(std::size_t row, std::vector<std::size_t>& columns,
                         std::vector<double>& values) const
{
  dolfin_assert(_A);

  PetscErrorCode ierr;
  const PetscInt *cols = 0;
  const double *vals = 0;
  PetscInt ncols = 0;
  ierr = MatGetRow(*_A, row, &ncols, &cols, &vals);
  if (ierr != 0) petsc_error(ierr, __FILE__, "MatGetRow");

  // Assign values to std::vectors
  columns.assign(cols, cols + ncols);
  values.assign(vals, vals + ncols);

  ierr = MatRestoreRow(*_A, row, &ncols, &cols, &vals);
  if (ierr != 0) petsc_error(ierr, __FILE__, "MatRestorRow");
}
//-----------------------------------------------------------------------------
void PETScMatrix::setrow(std::size_t row,
                         const std::vector<std::size_t>& columns,
                         const std::vector<double>& values)
{
  dolfin_assert(_A);

  // Check size of arrays
  if (columns.size() != values.size())
  {
    dolfin_error("PETScMatrix.cpp",
                 "set row of values for PETSc matrix",
                 "Number of columns and values don't match");
  }

  // Handle case n = 0
  const PetscInt n = columns.size();
  if (n == 0)
    return;

  // Set values
  const PetscInt _row = row;
  const std::vector<PetscInt> _columns(columns.begin(), columns.end());
  set(&values[0], 1, &_row, n, _columns.data());
}
//-----------------------------------------------------------------------------
void PETScMatrix::zero(std::size_t m, const dolfin::la_index* rows)
{
  dolfin_assert(_A);

  PetscErrorCode ierr;
  IS is = 0;
  PetscScalar null = 0.0;
  const PetscInt _m = m;
  ierr = ISCreateGeneral(PETSC_COMM_SELF, _m, rows, PETSC_COPY_VALUES, &is);
  if (ierr != 0) petsc_error(ierr, __FILE__, "ISCreateGeneral");
  ierr = MatZeroRowsIS(*_A, is, null, NULL, NULL);
  if (ierr != 0) petsc_error(ierr, __FILE__, "MatZeroRowsIS");
  ierr = ISDestroy(&is);
  if (ierr != 0) petsc_error(ierr, __FILE__, "ISDestroy");
}
//-----------------------------------------------------------------------------
void PETScMatrix::ident(std::size_t m, const dolfin::la_index* rows)
{
  dolfin_assert(_A);

  PetscErrorCode ierr;
  IS is = 0;
  PetscScalar one = 1.0;
  const PetscInt _m = m;
  ierr = ISCreateGeneral(PETSC_COMM_SELF, _m, rows, PETSC_COPY_VALUES, &is);
  if (ierr != 0) petsc_error(ierr, __FILE__, "ISCreateGeneral");
  ierr = MatZeroRowsIS(*_A, is, one, NULL, NULL);
  if (ierr == PETSC_ERR_ARG_WRONGSTATE)
  {
    dolfin_error("PETScMatrix.cpp",
                 "set given rows to identity matrix",
                 "some diagonal elements not preallocated "
                 "(try assembler option keep_diagonal)");
  }
  if (ierr != 0) petsc_error(ierr, __FILE__, "MatZeroRowsIS");

  ierr = ISDestroy(&is);
  if (ierr != 0) petsc_error(ierr, __FILE__, "ISDestroy");
}
//-----------------------------------------------------------------------------
void PETScMatrix::mult(const GenericVector& x, GenericVector& y) const
{
  dolfin_assert(_A);

  const PETScVector& xx = as_type<const PETScVector>(x);
  PETScVector& yy = as_type<PETScVector>(y);

  if (size(1) != xx.size())
  {
    dolfin_error("PETScMatrix.cpp",
                 "compute matrix-vector product with PETSc matrix",
                 "Non-matching dimensions for matrix-vector product");
  }

  // Resize RHS if empty
  if (yy.size() == 0)
    resize(yy, 0);

  if (size(0) != yy.size())
  {
    dolfin_error("PETScMatrix.cpp",
                 "compute matrix-vector product with PETSc matrix",
                 "Vector for matrix-vector result has wrong size");
  }

  PetscErrorCode ierr = MatMult(*_A, *xx.vec(), *yy.vec());
  if (ierr != 0) petsc_error(ierr, __FILE__, "MatMult");
}
//-----------------------------------------------------------------------------
void PETScMatrix::transpmult(const GenericVector& x, GenericVector& y) const
{
  dolfin_assert(_A);

  const PETScVector& xx = as_type<const PETScVector>(x);
  PETScVector& yy = as_type<PETScVector>(y);

  if (size(0) != xx.size())
  {
    dolfin_error("PETScMatrix.cpp",
                 "compute transpose matrix-vector product with PETSc matrix",
                 "Non-matching dimensions for transpose matrix-vector product");
  }

  // Resize RHS if empty
  if (yy.size() == 0)
    resize(yy, 1);

  if (size(1) != yy.size())
  {
    dolfin_error("PETScMatrix.cpp",
                 "compute transpose matrix-vector product with PETSc matrix",
                 "Vector for transpose matrix-vector result has wrong size");
  }

  PetscErrorCode ierr = MatMultTranspose(*_A, *xx.vec(), *yy.vec());
  if (ierr != 0) petsc_error(ierr, __FILE__, "MatMultTranspose");
}
//-----------------------------------------------------------------------------
double PETScMatrix::norm(std::string norm_type) const
{
  dolfin_assert(_A);

  // Check that norm is known
  if (norm_types.count(norm_type) == 0)
  {
    dolfin_error("PETScMatrix.cpp",
                 "compute norm of PETSc matrix",
                 "Unknown norm type (\"%s\")", norm_type.c_str());
  }

  double value = 0.0;
  PetscErrorCode ierr = MatNorm(*_A, norm_types.find(norm_type)->second,
                                &value);
  if (ierr != 0) petsc_error(ierr, __FILE__, "MatNorm");
  return value;
}
//-----------------------------------------------------------------------------
void PETScMatrix::apply(std::string mode)
{
  Timer("Apply (matrix)");

  dolfin_assert(_A);
  PetscErrorCode ierr;
  if (mode == "add")
  {
    ierr = MatAssemblyBegin(*_A, MAT_FINAL_ASSEMBLY);
    if (ierr != 0) petsc_error(ierr, __FILE__, "MatAssemblyBegin");
    ierr = MatAssemblyEnd(*_A, MAT_FINAL_ASSEMBLY);
    if (ierr != 0) petsc_error(ierr, __FILE__, "MatAssemblyEnd");
  }
  else if (mode == "insert")
  {
    ierr = MatAssemblyBegin(*_A, MAT_FINAL_ASSEMBLY);
    if (ierr != 0) petsc_error(ierr, __FILE__, "MatAssemblyBegin");
    ierr = MatAssemblyEnd(*_A, MAT_FINAL_ASSEMBLY);
    if (ierr != 0) petsc_error(ierr, __FILE__, "MatAssemblyEnd");
  }
  else if (mode == "flush")
  {
    ierr = MatAssemblyBegin(*_A, MAT_FLUSH_ASSEMBLY);
    if (ierr != 0) petsc_error(ierr, __FILE__, "MatAssemblyBegin");
    ierr = MatAssemblyEnd(*_A, MAT_FLUSH_ASSEMBLY);
    if (ierr != 0) petsc_error(ierr, __FILE__, "MatAssemblyEnd");
  }
  else
  {
    dolfin_error("PETScMatrix.cpp",
                 "apply changes to PETSc matrix",
                 "Unknown apply mode \"%s\"", mode.c_str());
  }
}
//-----------------------------------------------------------------------------
void PETScMatrix::zero()
{
  dolfin_assert(_A);
  PetscErrorCode ierr = MatZeroEntries(*_A);
  if (ierr != 0) petsc_error(ierr, __FILE__, "MatZeroEntries");
}
//-----------------------------------------------------------------------------
const PETScMatrix& PETScMatrix::operator*= (double a)
{
  dolfin_assert(_A);
  PetscErrorCode ierr = MatScale(*_A, a);
  if (ierr != 0) petsc_error(ierr, __FILE__, "MatScale");
  return *this;
}
//-----------------------------------------------------------------------------
const PETScMatrix& PETScMatrix::operator/= (double a)
{
  dolfin_assert(_A);
  MatScale(*_A, 1.0/a);
  return *this;
}
//-----------------------------------------------------------------------------
const GenericMatrix& PETScMatrix::operator= (const GenericMatrix& A)
{
  *this = as_type<const PETScMatrix>(A);
  return *this;
}
//-----------------------------------------------------------------------------
bool PETScMatrix::is_symmetric(double tol) const
{
  dolfin_assert(_A);
  PetscBool symmetric = PETSC_FALSE;
  PetscErrorCode ierr = MatIsSymmetric(*_A, tol, &symmetric);
  if (ierr != 0) petsc_error(ierr, __FILE__, "MatIsSymmetric");
  return symmetric == PETSC_TRUE ? true : false;
}
//-----------------------------------------------------------------------------
GenericLinearAlgebraFactory& PETScMatrix::factory() const
{
  if (!_use_gpu)
    return PETScFactory::instance();
  #ifdef HAS_PETSC_CUSP
  else
    return PETScCuspFactory::instance();
  #endif

  // Return something to keep the compiler happy. Code will never be reached.
  return PETScFactory::instance();
}
//-----------------------------------------------------------------------------
const PETScMatrix& PETScMatrix::operator= (const PETScMatrix& A)
{
  if (!A.mat())
    _A.reset();
  else if (this != &A) // Check for self-assignment
  {
    if (_A && !_A.unique())
    {
      dolfin_error("PETScMatrix.cpp",
                 "assign to PETSc matrix",
                 "More than one object points to the underlying PETSc object");
    }
    _A.reset(new Mat, PETScMatrixDeleter());

    // Duplicate with the same pattern as A.A
    PetscErrorCode ierr = MatDuplicate(*A.mat(), MAT_COPY_VALUES, _A.get());
    if (ierr != 0) petsc_error(ierr, __FILE__, "MatDuplicate");
  }
  return *this;
}
//-----------------------------------------------------------------------------
void PETScMatrix::binary_dump(std::string file_name) const
{
  PetscErrorCode ierr;

  PetscViewer view_out;
  ierr = PetscViewerBinaryOpen(PETSC_COMM_WORLD, file_name.c_str(),
                               FILE_MODE_WRITE, &view_out);
  if (ierr != 0) petsc_error(ierr, __FILE__, "PetscViewerBinaryOpen");

  ierr = MatView(*(_A.get()), view_out);
  if (ierr != 0) petsc_error(ierr, __FILE__, "MatView");

  ierr = PetscViewerDestroy(&view_out);
  if (ierr != 0) petsc_error(ierr, __FILE__, "PetscViewerDestroy");
}
//-----------------------------------------------------------------------------
std::string PETScMatrix::str(bool verbose) const
{
  if (!_A)
    return "<Uninitialized PETScMatrix>";

  std::stringstream s;
  if (verbose)
  {
    warning("Verbose output for PETScMatrix not implemented, calling PETSc MatView directly.");

    // FIXME: Maybe this could be an option?
    dolfin_assert(_A);
    PetscErrorCode ierr;
    if (MPI::num_processes() > 1)
    {
      ierr = MatView(*_A, PETSC_VIEWER_STDOUT_WORLD);
      if (ierr != 0) petsc_error(ierr, __FILE__, "MatView");
    }
    else
    {
      ierr = MatView(*_A, PETSC_VIEWER_STDOUT_SELF);
      if (ierr != 0) petsc_error(ierr, __FILE__, "MatView");
    }
  }
  else
    s << "<PETScMatrix of size " << size(0) << " x " << size(1) << ">";

  return s.str();
}
//-----------------------------------------------------------------------------

#endif<|MERGE_RESOLUTION|>--- conflicted
+++ resolved
@@ -181,12 +181,8 @@
     // Copy number of non-zeros to PetscInt type
     const std::vector<PetscInt> _num_nonzeros(num_nonzeros.begin(),
                                               num_nonzeros.end());
-<<<<<<< HEAD
     ierr = MatSeqAIJSetPreallocation(*_A, 0, _num_nonzeros.data());
     if (ierr != 0) petsc_error(ierr, __FILE__, "MatSeqAIJSetPreallocation");
-=======
-    MatSeqAIJSetPreallocation(*_A, 0, _num_nonzeros.data());
->>>>>>> 2aed6d64
 
     // Set column indices
     /*
@@ -249,14 +245,9 @@
     const std::vector<PetscInt>
       _num_nonzeros_off_diagonal(num_nonzeros_off_diagonal.begin(),
                                  num_nonzeros_off_diagonal.end());
-<<<<<<< HEAD
     ierr = MatMPIAIJSetPreallocation(*_A, 0, _num_nonzeros_diagonal.data(),
                                      0, _num_nonzeros_off_diagonal.data());
     if (ierr != 0) petsc_error(ierr, __FILE__, "MatMPIAIJSetPreallocation");
-=======
-    MatMPIAIJSetPreallocation(*_A, 0, _num_nonzeros_diagonal.data(),
-                              0, _num_nonzeros_off_diagonal.data());
->>>>>>> 2aed6d64
   }
 
   // Set some options
@@ -277,13 +268,8 @@
   #endif
 }
 //-----------------------------------------------------------------------------
-<<<<<<< HEAD
-void PETScMatrix::get(double* block, std::size_t m,
-                      const dolfin::la_index* rows,
-=======
 void PETScMatrix::get(double* block,
                       std::size_t m, const dolfin::la_index* rows,
->>>>>>> 2aed6d64
                       std::size_t n, const dolfin::la_index* cols) const
 {
   // Get matrix entries (must be on this process)
