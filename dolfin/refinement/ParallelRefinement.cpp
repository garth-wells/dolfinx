--- conflicted
+++ resolved
@@ -112,15 +112,8 @@
   // Create a list of edges on this process that are 'true' and copy
   // to remote sharing processes
   std::vector<std::vector<std::size_t> > values_to_send(num_processes);
-<<<<<<< HEAD
-  std::unordered_map<unsigned int, std::vector<
-    std::pair<unsigned int, unsigned int> > >::iterator sh_edge;
-   for (sh_edge = shared_edges.begin(); sh_edge != shared_edges.end();
-=======
-   for (auto sh_edge = shared_edges.begin();
-        sh_edge != shared_edges.end();
->>>>>>> 7c650b15
-        sh_edge++)
+  for (auto sh_edge = shared_edges.begin(); sh_edge != shared_edges.end();
+       sh_edge++)
   {
     const std::size_t local_index = sh_edge->first;
     if (marked_edges[local_index] == true)
