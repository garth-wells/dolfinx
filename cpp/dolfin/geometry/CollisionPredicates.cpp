// Copyright (C) 2014-2017 Anders Logg, August Johansson and Benjamin Kehlet
//
// This file is part of DOLFIN (https://www.fenicsproject.org)
//
// SPDX-License-Identifier:    LGPL-3.0-or-later

#include "CollisionPredicates.h"
<<<<<<< HEAD
=======
#include "CGALExactArithmetic.h"
#include "GeometryTools.h"
>>>>>>> de7b2a7c
#include "Point.h"
#include "predicates.h"
#include <dolfin/mesh/CellType.h>
#include <dolfin/mesh/MeshEntity.h>

using namespace dolfin;
using namespace dolfin::geometry;

/// Compute numerically stable cross product (a - c) x (b - c)
static inline Point cross_product(const Point& a, const Point& b,
                                  const Point& c)
{
  // See Shewchuk Lecture Notes on Geometric Robustness
  double ayz[2] = {a[1], a[2]};
  double byz[2] = {b[1], b[2]};
  double cyz[2] = {c[1], c[2]};
  double azx[2] = {a[2], a[0]};
  double bzx[2] = {b[2], b[0]};
  double czx[2] = {c[2], c[0]};
  double axy[2] = {a[0], a[1]};
  double bxy[2] = {b[0], b[1]};
  double cxy[2] = {c[0], c[1]};
  return Point(_orient2d(ayz, byz, cyz), _orient2d(azx, bzx, czx),
               _orient2d(axy, bxy, cxy));
}

//-----------------------------------------------------------------------------
// High-level collision detection predicates
//-----------------------------------------------------------------------------
bool CollisionPredicates::collides(const mesh::MeshEntity& entity,
                                   const Point& point)
{
  // Intersection is only implemented for simplex meshes
  if (!entity.mesh().type().is_simplex())
  {
    log::dolfin_error("Cell.cpp", "intersect cell and point",
                 "Intersection is only implemented for simplex meshes");
  }

  // Get data
  const mesh::MeshGeometry& g = entity.mesh().geometry();
  const int32_t* v = entity.entities(0);
  const std::size_t tdim = entity.mesh().topology().dim();
  const std::size_t gdim = entity.mesh().geometry().dim();

  // Pick correct specialized implementation
  if (tdim == 1 && gdim == 1)
    return collides_segment_point_1d(g.point(v[0])[0], g.point(v[1])[0],
                                     point[0]);

  if (tdim == 1 && gdim == 2)
    return collides_segment_point_2d(g.point(v[0]), g.point(v[1]), point);

  if (tdim == 1 && gdim == 3)
    return collides_segment_point_3d(g.point(v[0]), g.point(v[1]), point);

  if (tdim == 2 && gdim == 2)
    return collides_triangle_point_2d(g.point(v[0]), g.point(v[1]),
                                      g.point(v[2]), point);

  if (tdim == 2 && gdim == 3)
    return collides_triangle_point_3d(g.point(v[0]), g.point(v[1]),
                                      g.point(v[2]), point);

  if (tdim == 3)
    return collides_tetrahedron_point_3d(g.point(v[0]), g.point(v[1]),
                                         g.point(v[2]), g.point(v[3]), point);

  log::dolfin_error("CollisionPredicates.cpp", "compute entity-point collision",
               "Not implemented for dimensions %d / %d", tdim, gdim);

  return false;
}
//-----------------------------------------------------------------------------
bool CollisionPredicates::collides(const mesh::MeshEntity& entity_0,
                                   const mesh::MeshEntity& entity_1)
{
  // Intersection is only implemented for simplex meshes
  if (!entity_0.mesh().type().is_simplex()
      || !entity_1.mesh().type().is_simplex())
  {
    log::dolfin_error("Cell.cpp", "intersect cell and point",
                 "intersection is only implemented for simplex meshes");
  }

  // Get data
  const mesh::MeshGeometry& g0 = entity_0.mesh().geometry();
  const mesh::MeshGeometry& g1 = entity_1.mesh().geometry();
  const std::int32_t* v0 = entity_0.entities(0);
  const std::int32_t* v1 = entity_1.entities(0);
  const std::size_t d0 = entity_0.dim();
  const std::size_t d1 = entity_1.dim();
  const std::size_t gdim = g0.dim();
  dolfin_assert(gdim == g1.dim());

  // Pick correct specialized implementation
  if (d0 == 1 && d1 == 1)
  {
    return collides_segment_segment(g0.point(v0[0]), g0.point(v0[1]),
                                    g1.point(v1[0]), g1.point(v1[1]), gdim);
  }

  if (d0 == 1 && d1 == 2)
  {
    return collides_triangle_segment(g1.point(v1[0]), g1.point(v1[1]),
                                     g1.point(v1[2]), g0.point(v0[0]),
                                     g0.point(v0[1]), gdim);
  }

  if (d0 == 2 && d1 == 1)
  {
    return collides_triangle_segment(g0.point(v0[0]), g0.point(v0[1]),
                                     g0.point(v0[2]), g1.point(v1[0]),
                                     g1.point(v1[1]), gdim);
  }

  if (d0 == 2 && d1 == 2)
  {
    return collides_triangle_triangle(g0.point(v0[0]), g0.point(v0[1]),
                                      g0.point(v0[2]), g1.point(v1[0]),
                                      g1.point(v1[1]), g1.point(v1[2]), gdim);
  }

  if (d0 == 2 && d1 == 3)
  {
    return collides_tetrahedron_triangle_3d(
        g1.point(v1[0]), g1.point(v1[1]), g1.point(v1[2]), g1.point(v1[3]),
        g0.point(v0[0]), g0.point(v0[1]), g0.point(v0[2]));
  }

  if (d0 == 3 && d1 == 2)
  {
    return collides_tetrahedron_triangle_3d(
        g0.point(v0[0]), g0.point(v0[1]), g0.point(v0[2]), g0.point(v0[3]),
        g1.point(v1[0]), g1.point(v1[1]), g1.point(v1[2]));
  }

  if (d0 == 3 && d1 == 3)
  {
    return collides_tetrahedron_tetrahedron_3d(
        g0.point(v0[0]), g0.point(v0[1]), g0.point(v0[2]), g0.point(v0[3]),
        g1.point(v1[0]), g1.point(v1[1]), g1.point(v1[2]), g1.point(v1[3]));
  }

  log::dolfin_error("CollisionPredicates.cpp", "compute entity-entity collision",
               "Not implemented for topological dimensions %d / %d and "
               "geometrical dimension %d",
               d0, d1, gdim);

  return false;
}
//-----------------------------------------------------------------------------
// Low-level collision detection predicates
//-----------------------------------------------------------------------------
bool CollisionPredicates::collides_segment_point(const Point& p0,
                                                 const Point& p1,
                                                 const Point& point,
                                                 std::size_t gdim)
{
  switch (gdim)
  {
  case 1:
    return collides_segment_point_1d(p0[0], p1[0], point[0]);
  case 2:
    return collides_segment_point_2d(p0, p1, point);
  case 3:
    return collides_segment_point_3d(p0, p1, point);
  default:
    log::dolfin_error("CollisionPredicates.cpp", "call collides_segment_point",
                 "Unknown dimension (only implemented for dimension 2 and 3");
  }
  return false;
}
//-----------------------------------------------------------------------------
bool CollisionPredicates::collides_segment_segment(const Point& p0,
                                                   const Point& p1,
                                                   const Point& q0,
                                                   const Point& q1,
                                                   std::size_t gdim)
{
  switch (gdim)
  {
  case 1:
    return collides_segment_segment_1d(p0[0], p1[0], q0[0], q1[0]);
  case 2:
    return collides_segment_segment_2d(p0, p1, q0, q1);
  case 3:
    return collides_segment_segment_3d(p0, p1, q0, q1);
  default:
    log::dolfin_error("CollisionPredicates.cpp",
                 "compute segment-segment collision ",
                 "Unknown dimension (Implemented for dimension 1, 2 and 3)");
  }
  return false;
}
//------------------------------------------------------------------------------
bool CollisionPredicates::collides_triangle_point(const Point& p0,
                                                  const Point& p1,
                                                  const Point& p2,
                                                  const Point& point,
                                                  std::size_t gdim)
{
  switch (gdim)
  {
  case 2:
    return collides_triangle_point_2d(p0, p1, p2, point);
  case 3:
    return collides_triangle_point_3d(p0, p1, p2, point);
  default:
    log::dolfin_error("CollisionPredicates.cpp", "compute triangle-point collision ",
                 "Implemented only for dimension 2 and 3.");
  }
  return false;
}
//------------------------------------------------------------------------------
bool CollisionPredicates::collides_triangle_segment(
    const Point& p0, const Point& p1, const Point& p2, const Point& q0,
    const Point& q1, std::size_t gdim)
{
  switch (gdim)
  {
  case 2:
    return collides_triangle_segment_2d(p0, p1, p2, q0, q1);
  case 3:
    return collides_triangle_segment_3d(p0, p1, p2, q0, q1);
  default:
    log::dolfin_error("CollisionPredicates.cpp",
                 "compute triangle-segment collision ",
                 "Implmented only for dimension 2 and 3.");
  }
  return false;
}
//------------------------------------------------------------------------------
bool CollisionPredicates::collides_triangle_triangle(
    const Point& p0, const Point& p1, const Point& p2, const Point& q0,
    const Point& q1, const Point& q2, std::size_t gdim)
{
  switch (gdim)
  {
  case 2:
    return collides_triangle_triangle_2d(p0, p1, p2, q0, q1, q2);
  case 3:
    return collides_triangle_triangle_3d(p0, p1, p2, q0, q1, q2);
  default:
    log::dolfin_error("CollisionPredicates.cpp",
                 "compute triangle-triangle collision ",
                 "Implmented only for dimension 2 and 3.");
  }
  return false;
}

//-----------------------------------------------------------------------------
bool CollisionPredicates::collides_segment_point_1d(double p0, double p1,
                                                    double point)
{
  if (p0 > p1)
    std::swap(p0, p1);
  return p0 <= point and point <= p1;
}
//-----------------------------------------------------------------------------
bool CollisionPredicates::collides_segment_point_2d(const Point& p0,
                                                    const Point& p1,
                                                    const Point& point)
{
  const double orientation = orient2d(p0, p1, point);

  const Point dp = p1 - p0;
  const double segment_length = dp.dot(dp);

  return orientation == 0.0 && (point - p0).dot(point - p0) <= segment_length
         && (point - p1).dot(point - p1) <= segment_length
         && dp.dot(p1 - point) >= 0.0 && dp.dot(point - p0) >= 0.0;
}
//-----------------------------------------------------------------------------
bool CollisionPredicates::collides_segment_point_3d(const Point& p0,
                                                    const Point& p1,
                                                    const Point& point)
{

  if (point == p0 or point == p1)
    return true;

  // Poject to reduce to three 2d problems
  const double det_xy = orient2d(p0, p1, point);

  if (det_xy == 0.0)
  {
    const std::array<std::array<double, 2>, 3> xz
        = {{{{p0[0], p0[2]}}, {{p1[0], p1[2]}}, {{point[0], point[2]}}}};
    const double det_xz = _orient2d(xz[0].data(), xz[1].data(), xz[2].data());

    if (det_xz == 0.0)
    {
      const std::array<std::array<double, 2>, 3> yz
          = {{{{p0[1], p0[2]}}, {{p1[1], p1[2]}}, {{point[1], point[2]}}}};
      const double det_yz = _orient2d(yz[0].data(), yz[1].data(), yz[2].data());

      if (det_yz == 0.0)
      {
        // Point is aligned with segment
        const double length = (p0 - p1).dot(p0 - p1);
        return (point - p0).dot(point - p0) <= length
               and (point - p1).dot(point - p1) <= length;
      }
    }
  }

  return false;
}
//------------------------------------------------------------------------------
bool CollisionPredicates::collides_segment_segment_1d(double p0, double p1,
                                                      double q0, double q1)
{
  // Get range
  const double a0 = std::min(p0, p1);
  const double b0 = std::max(p0, p1);
  const double a1 = std::min(q0, q1);
  const double b1 = std::max(q0, q1);

  // Check for collision
  const double dx = std::min(b0 - a0, b1 - a1);
  return b1 >= a0 - dx && a1 <= b0 + dx;
}
//-----------------------------------------------------------------------------
bool CollisionPredicates::collides_segment_segment_2d(const Point& p0,
                                                      const Point& p1,
                                                      const Point& q0,
                                                      const Point& q1)
{
  // FIXME: Optimize by avoiding redundant calls to orient2d

  if (collides_segment_point_2d(p0, p1, q0))
    return true;
  if (collides_segment_point_2d(p0, p1, q1))
    return true;
  if (collides_segment_point_2d(q0, q1, p0))
    return true;
  if (collides_segment_point_2d(q0, q1, p1))
    return true;

  // Points must be on different sides
  if (((orient2d(q0, q1, p0) > 0.0) xor (orient2d(q0, q1, p1) > 0.0))
      and ((orient2d(p0, p1, q0) > 0.0) xor (orient2d(p0, p1, q1) > 0.0)))
    return true;
  else
    return false;
}
//-----------------------------------------------------------------------------
bool CollisionPredicates::collides_segment_segment_3d(const Point& p0,
                                                      const Point& p1,
                                                      const Point& q0,
                                                      const Point& q1)
{
  // Vertex collisions
  if (p0 == q0 || p0 == q1 || p1 == q0 || p1 == q1)
    return true;

  if (collides_segment_point_3d(p0, p1, q0)
      or collides_segment_point_3d(p0, p1, q1)
      or collides_segment_point_3d(q0, q1, p0)
      or collides_segment_point_3d(q0, q1, p1))
  {
    return true;
  }

  // Determinant must be zero
  const double det = orient3d(p0, p1, q0, q1);

  if (det < 0.0 or det > 0.0)
    return false;

  // Now we know that the segments are in the same plane. This means
  // that they can be parallel, or even collinear.

  // Check for collinearity
  const Point u = cross_product(p0, p1, q0);
  if (u[0] == 0.0 and u[1] == 0.0 and u[2] == 0.0)
  {
    const Point v = cross_product(p0, p1, q1);
    if (v[0] == 0.0 and v[1] == 0.0 and v[2] == 0.0)
    {
      // Now we know that the segments are collinear
      if ((p0 - q0).dot(p0 - q0) <= (q1 - q0).dot(q1 - q0)
          and (p0 - q1).dot(p0 - q1) <= (q0 - q1).dot(q0 - q1))
        return true;

      if ((p1 - q0).dot(p1 - q0) <= (q1 - q0).dot(q1 - q0)
          and (p1 - q1).dot(p1 - q1) <= (q0 - q1).dot(q0 - q1))
        return true;

      if ((q0 - p0).dot(q0 - p0) <= (p1 - p0).dot(p1 - p0)
          and (q0 - p1).dot(q0 - p1) <= (p0 - p1).dot(p0 - p1))
        return true;

      if ((q1 - p0).dot(q1 - p0) <= (p1 - p0).dot(p1 - p0)
          and (q1 - p1).dot(q1 - p1) <= (p0 - p1).dot(p0 - p1))
        return true;
    }
  }

  // Segments are not collinear, but in the same plane
  // Try to reduce to 2d by elimination

  for (std::size_t d = 0; d < 3; ++d)
  {
    if (p0[d] == p1[d] and p0[d] == q0[d] and p0[d] == q1[d])
    {
      const std::array<std::array<std::size_t, 2>, 3> dims
          = {{{{1, 2}}, {{0, 2}}, {{0, 1}}}};
      const Point p0_2d(p0[dims[d][0]], p0[dims[d][1]]);
      const Point p1_2d(p1[dims[d][0]], p1[dims[d][1]]);
      const Point q0_2d(q0[dims[d][0]], q0[dims[d][1]]);
      const Point q1_2d(q1[dims[d][0]], q1[dims[d][1]]);

      return collides_segment_segment_2d(p0_2d, p1_2d, q0_2d, q1_2d);
    }
  }

  return false;
}
//-----------------------------------------------------------------------------
bool CollisionPredicates::collides_triangle_point_2d(const Point& p0,
                                                     const Point& p1,
                                                     const Point& p2,
                                                     const Point& point)
{
  const double ref = orient2d(p0, p1, p2);

  if (ref > 0.0)
  {
    return (orient2d(p1, p2, point) >= 0.0 and orient2d(p2, p0, point) >= 0.0
            and orient2d(p0, p1, point) >= 0.0);
  }
  else if (ref < 0.0)
  {
    return (orient2d(p1, p2, point) <= 0.0 and orient2d(p2, p0, point) <= 0.0
            and orient2d(p0, p1, point) <= 0.0);
  }
  else
  {
    return ((orient2d(p0, p1, point) == 0.0
             and collides_segment_point_1d(p0[0], p1[0], point[0])
             and collides_segment_point_1d(p0[1], p1[1], point[1]))
            or (orient2d(p1, p2, point) == 0.0
                and collides_segment_point_1d(p1[0], p2[0], point[0])
                and collides_segment_point_1d(p1[1], p2[1], point[1]))
            or (orient2d(p2, p0, point) == 0.0
                and collides_segment_point_1d(p2[0], p0[0], point[0])
                and collides_segment_point_1d(p2[1], p0[1], point[1])));
  }
}
//-----------------------------------------------------------------------------
bool CollisionPredicates::collides_triangle_point_3d(const Point& p0,
                                                     const Point& p1,
                                                     const Point& p2,
                                                     const Point& point)
{
  if (p0 == point or p1 == point or p2 == point)
    return true;

  const double tet_det = orient3d(p0, p1, p2, point);

  if (tet_det < 0.0 or tet_det > 0.0)
    return false;

  // Use normal
  const Point n = cross_product(p0, p1, p2);

  return !(n.dot(cross_product(point, p0, p1)) < 0.0
           or n.dot(cross_product(point, p2, p0)) < 0.0
           or n.dot(cross_product(point, p1, p2)) < 0.0);
}
//-----------------------------------------------------------------------------
bool CollisionPredicates::collides_triangle_segment_2d(const Point& p0,
                                                       const Point& p1,
                                                       const Point& p2,
                                                       const Point& q0,
                                                       const Point& q1)
{
  // FIXME: Optimize by avoiding redundant calls to orient2d

  // Check if end points are in triangle
  if (collides_triangle_point_2d(p0, p1, p2, q0))
    return true;
  if (collides_triangle_point_2d(p0, p1, p2, q1))
    return true;

  // Check if any of the triangle edges are cut by the segment
  if (collides_segment_segment_2d(p0, p1, q0, q1))
    return true;
  if (collides_segment_segment_2d(p0, p2, q0, q1))
    return true;
  if (collides_segment_segment_2d(p1, p2, q0, q1))
    return true;

  return false;
}
//-----------------------------------------------------------------------------
bool CollisionPredicates::collides_triangle_segment_3d(const Point& r,
                                                       const Point& s,
                                                       const Point& t,
                                                       const Point& a,
                                                       const Point& b)
{
  // FIXME: Optimize by avoiding redundant calls to orient3d

  // Compute correspondic tetrahedra determinants
  const double rsta = orient3d(r, s, t, a);
  const double rstb = orient3d(r, s, t, b);

  // Check if a and b are on same side of triangle rst
  if ((rsta < 0.0 and rstb < 0.0) or (rsta > 0.0 and rstb > 0.0))
    return false;

  // We check triangle point first. We use this below.
  if (collides_triangle_point_3d(r, s, t, a))
    return true;

  if (collides_triangle_point_3d(r, s, t, b))
    return true;

  // Now we know a and b are either on different sides or in the same
  // plane (in which case rsta = rstb = 0). Check if intersection is
  // in triangle by creating some other tets.

  if (rsta == 0.0 and rstb == 0.0)
  {
    // Since we have checked that the points does not collide, the
    // segment is either completely outside the triangle, or we have a
    // collision over edges.

    // FIXME: To avoid collision over edges, maybe we can test if both
    // a and b are on the same side of one of the edges rs, rt or st.

    if (collides_segment_segment_3d(r, s, a, b))
      return true;
    if (collides_segment_segment_3d(r, t, a, b))
      return true;
    if (collides_segment_segment_3d(s, t, a, b))
      return true;

    return false;
  }
  else
  {
    // Temporarily flip a and b to make sure a is above
    Point _a = a;
    Point _b = b;
    if (rsta < 0.0)
      std::swap(_a, _b);

    const double rasb = orient3d(r, _a, s, _b);
    if (rasb < 0)
      return false;

    const double satb = orient3d(s, _a, t, _b);
    if (satb < 0)
      return false;

    const double tarb = orient3d(t, _a, r, _b);
    if (tarb < 0)
      return false;
  }

  return true;
}
//------------------------------------------------------------------------------
bool CollisionPredicates::collides_triangle_triangle_2d(
    const Point& p0, const Point& p1, const Point& p2, const Point& q0,
    const Point& q1, const Point& q2)
{
  // FIXME: Optimize by avoiding redundant calls to orient2d

  // Pack points as vectors
  const std::array<Point, 3> tri_0 = {{p0, p1, p2}};
  const std::array<Point, 3> tri_1 = {{q0, q1, q2}};

  const bool s0 = std::signbit(orient2d(p0, p1, p2));
  const bool s1 = std::signbit(orient2d(q0, q1, q2));

  for (std::size_t i = 0; i < 3; ++i)
  {
    if ((s0 and orient2d(tri_0[0], tri_0[1], tri_1[i]) <= 0.0
         and orient2d(tri_0[1], tri_0[2], tri_1[i]) <= 0.0
         and orient2d(tri_0[2], tri_0[0], tri_1[i]) <= 0.0)
        or (!s0 and orient2d(tri_0[0], tri_0[1], tri_1[i]) >= 0.0
            and orient2d(tri_0[1], tri_0[2], tri_1[i]) >= 0.0
            and orient2d(tri_0[2], tri_0[0], tri_1[i]) >= 0.0))
    {
      return true;
    }

    if ((s1 and orient2d(tri_1[0], tri_1[1], tri_0[i]) <= 0.0
         and orient2d(tri_1[1], tri_1[2], tri_0[i]) <= 0.0
         and orient2d(tri_1[2], tri_1[0], tri_0[i]) <= 0.0)
        or (!s1 and orient2d(tri_1[0], tri_1[1], tri_0[i]) >= 0.0
            and orient2d(tri_1[1], tri_1[2], tri_0[i]) >= 0.0
            and orient2d(tri_1[2], tri_1[0], tri_0[i]) >= 0.0))
    {
      return true;
    }
  }

  // Find all edge-edge collisions
  for (std::size_t i0 = 0; i0 < 3; i0++)
  {
    const std::size_t j0 = (i0 + 1) % 3;
    const Point& p0 = tri_0[i0];
    const Point& q0 = tri_0[j0];
    for (std::size_t i1 = 0; i1 < 3; i1++)
    {
      const std::size_t j1 = (i1 + 1) % 3;
      const Point& p1 = tri_1[i1];
      const Point& q1 = tri_1[j1];
      if (collides_segment_segment_2d(p0, q0, p1, q1))
        return true;
    }
  }

  return false;
}
//-----------------------------------------------------------------------------
bool CollisionPredicates::collides_triangle_triangle_3d(
    const Point& p0, const Point& p1, const Point& p2, const Point& q0,
    const Point& q1, const Point& q2)
{
  // FIXME: Optimize by avoiding redundant calls to orient3d

  // Pack points as vectors
  const std::array<Point, 3> tri_0 = {{p0, p1, p2}};
  const std::array<Point, 3> tri_1 = {{q0, q1, q2}};

  // First test edge-face collisions
  for (std::size_t i = 0; i < 3; ++i)
  {
    const std::size_t j = (i + 1) % 3;

    if (collides_triangle_segment_3d(p0, p1, p2, tri_1[i], tri_1[j]))
      return true;

    if (collides_triangle_segment_3d(q0, q1, q2, tri_0[i], tri_0[j]))
      return true;
  }

  // Test edge-edge collisions
  for (std::size_t i0 = 0; i0 < 3; i0++)
  {
    const std::size_t j0 = (i0 + 1) % 3;
    for (std::size_t i1 = 0; i1 < 3; i1++)
    {
      const std::size_t j1 = (i1 + 1) % 3;
      if (collides_segment_segment_3d(tri_0[i0], tri_0[j0], tri_1[i1],
                                      tri_1[j1]))
      {
        return true;
      }
    }
  }

  // FIXME
  // Test point-face collisions (could also be detected by
  // triangle_segment collision above)
  for (std::size_t i = 0; i < 3; ++i)
  {
    if (collides_triangle_point_3d(p0, p1, p2, tri_1[i]))
      return true;

    if (collides_triangle_point_3d(q0, q1, q2, tri_0[i]))
      return true;
  }

  return false;
}
//-----------------------------------------------------------------------------
bool CollisionPredicates::collides_tetrahedron_point_3d(const Point& p0,
                                                        const Point& p1,
                                                        const Point& p2,
                                                        const Point& p3,
                                                        const Point& point)
{
  const double ref = orient3d(p0, p1, p2, p3);

  if (ref > 0.0)
  {
    return (orient3d(p0, p1, p2, point) >= 0.0
            and orient3d(p0, p3, p1, point) >= 0.0
            and orient3d(p0, p2, p3, point) >= 0.0
            and orient3d(p1, p3, p2, point) >= 0.0);
  }
  else if (ref < 0.0)
  {
    return (orient3d(p0, p1, p2, point) <= 0.0
            and orient3d(p0, p3, p1, point) <= 0.0
            and orient3d(p0, p2, p3, point) <= 0.0
            and orient3d(p1, p3, p2, point) <= 0.0);
  }
  else
  {
    log::dolfin_error("CollisionPredicates.cpp",
                 "compute tetrahedron point collision",
                 "Not implemented for degenerate tetrahedron");
  }

  return false;
}
//-----------------------------------------------------------------------------
bool CollisionPredicates::collides_tetrahedron_segment_3d(
    const Point& p0, const Point& p1, const Point& p2, const Point& p3,
    const Point& q0, const Point& q1)
{
  // FIXME: Optimize by avoiding redundant calls to orient3d

  // Segment vertex in tetrahedron collision
  if (collides_tetrahedron_point_3d(p0, p1, p2, p3, q0))
    return true;
  if (collides_tetrahedron_point_3d(p0, p1, p2, p3, q1))
    return true;

  // Triangle-segment collision tests
  if (collides_triangle_segment_3d(p1, p2, p3, q0, q1))
    return true;
  if (collides_triangle_segment_3d(p0, p2, p3, q0, q1))
    return true;
  if (collides_triangle_segment_3d(p0, p1, p3, q0, q1))
    return true;
  if (collides_triangle_segment_3d(p0, p1, p2, q0, q1))
    return true;

  return false;
}
//-----------------------------------------------------------------------------
bool CollisionPredicates::collides_tetrahedron_triangle_3d(
    const Point& p0, const Point& p1, const Point& p2, const Point& p3,
    const Point& q0, const Point& q1, const Point& q2)
{
  // FIXME: Optimize by avoiding redundant calls to orient3d

  // Triangle vertex in tetrahedron collision
  if (collides_tetrahedron_point_3d(p0, p1, p2, p3, q0))
    return true;
  if (collides_tetrahedron_point_3d(p0, p1, p2, p3, q1))
    return true;
  if (collides_tetrahedron_point_3d(p0, p1, p2, p3, q2))
    return true;

  // Triangle-triangle collision tests
  if (collides_triangle_triangle_3d(q0, q1, q2, p1, p2, p3))
    return true;
  if (collides_triangle_triangle_3d(q0, q1, q2, p0, p2, p3))
    return true;
  if (collides_triangle_triangle_3d(q0, q1, q2, p0, p1, p3))
    return true;
  if (collides_triangle_triangle_3d(q0, q1, q2, p0, p1, p2))
    return true;

  return false;
}
//-----------------------------------------------------------------------------
bool CollisionPredicates::collides_tetrahedron_tetrahedron_3d(
    const Point& p0, const Point& p1, const Point& p2, const Point& p3,
    const Point& q0, const Point& q1, const Point& q2, const Point& q3)
{
  // FIXME: Optimize by avoiding redundant calls to orient3d

  const std::array<Point, 4> tetp = {{p0, p1, p2, p3}};
  const std::array<Point, 4> tetq = {{q0, q1, q2, q3}};

  // Triangle face collisions
  const std::array<std::array<std::size_t, 3>, 4> faces
      = {{{{1, 2, 3}}, {{0, 2, 3}}, {{0, 1, 3}}, {{0, 1, 2}}}};
  for (std::size_t i = 0; i < 4; ++i)
  {
    for (std::size_t j = 0; j < 4; ++j)
    {
      if (collides_triangle_triangle_3d(tetp[faces[i][0]], tetp[faces[i][1]],
                                        tetp[faces[i][2]], tetq[faces[j][0]],
                                        tetq[faces[j][1]], tetq[faces[j][2]]))
      {
        return true;
      }
    }
  }

  // Vertex in tetrahedron collision
  if (collides_tetrahedron_point_3d(p0, p1, p2, p3, q0))
    return true;
  if (collides_tetrahedron_point_3d(p0, p1, p2, p3, q1))
    return true;
  if (collides_tetrahedron_point_3d(p0, p1, p2, p3, q2))
    return true;
  if (collides_tetrahedron_point_3d(p0, p1, p2, p3, q3))
    return true;

  if (collides_tetrahedron_point_3d(q0, q1, q2, q3, p0))
    return true;
  if (collides_tetrahedron_point_3d(q0, q1, q2, q3, p1))
    return true;
  if (collides_tetrahedron_point_3d(q0, q1, q2, q3, p2))
    return true;
  if (collides_tetrahedron_point_3d(q0, q1, q2, q3, p3))
    return true;

  return false;
}
//-----------------------------------------------------------------------------<|MERGE_RESOLUTION|>--- conflicted
+++ resolved
@@ -5,11 +5,6 @@
 // SPDX-License-Identifier:    LGPL-3.0-or-later
 
 #include "CollisionPredicates.h"
-<<<<<<< HEAD
-=======
-#include "CGALExactArithmetic.h"
-#include "GeometryTools.h"
->>>>>>> de7b2a7c
 #include "Point.h"
 #include "predicates.h"
 #include <dolfin/mesh/CellType.h>
@@ -46,7 +41,7 @@
   if (!entity.mesh().type().is_simplex())
   {
     log::dolfin_error("Cell.cpp", "intersect cell and point",
-                 "Intersection is only implemented for simplex meshes");
+                      "Intersection is only implemented for simplex meshes");
   }
 
   // Get data
@@ -79,7 +74,7 @@
                                          g.point(v[2]), g.point(v[3]), point);
 
   log::dolfin_error("CollisionPredicates.cpp", "compute entity-point collision",
-               "Not implemented for dimensions %d / %d", tdim, gdim);
+                    "Not implemented for dimensions %d / %d", tdim, gdim);
 
   return false;
 }
@@ -92,7 +87,7 @@
       || !entity_1.mesh().type().is_simplex())
   {
     log::dolfin_error("Cell.cpp", "intersect cell and point",
-                 "intersection is only implemented for simplex meshes");
+                      "intersection is only implemented for simplex meshes");
   }
 
   // Get data
@@ -154,10 +149,11 @@
         g1.point(v1[0]), g1.point(v1[1]), g1.point(v1[2]), g1.point(v1[3]));
   }
 
-  log::dolfin_error("CollisionPredicates.cpp", "compute entity-entity collision",
-               "Not implemented for topological dimensions %d / %d and "
-               "geometrical dimension %d",
-               d0, d1, gdim);
+  log::dolfin_error("CollisionPredicates.cpp",
+                    "compute entity-entity collision",
+                    "Not implemented for topological dimensions %d / %d and "
+                    "geometrical dimension %d",
+                    d0, d1, gdim);
 
   return false;
 }
@@ -178,8 +174,9 @@
   case 3:
     return collides_segment_point_3d(p0, p1, point);
   default:
-    log::dolfin_error("CollisionPredicates.cpp", "call collides_segment_point",
-                 "Unknown dimension (only implemented for dimension 2 and 3");
+    log::dolfin_error(
+        "CollisionPredicates.cpp", "call collides_segment_point",
+        "Unknown dimension (only implemented for dimension 2 and 3");
   }
   return false;
 }
@@ -199,9 +196,9 @@
   case 3:
     return collides_segment_segment_3d(p0, p1, q0, q1);
   default:
-    log::dolfin_error("CollisionPredicates.cpp",
-                 "compute segment-segment collision ",
-                 "Unknown dimension (Implemented for dimension 1, 2 and 3)");
+    log::dolfin_error(
+        "CollisionPredicates.cpp", "compute segment-segment collision ",
+        "Unknown dimension (Implemented for dimension 1, 2 and 3)");
   }
   return false;
 }
@@ -219,8 +216,9 @@
   case 3:
     return collides_triangle_point_3d(p0, p1, p2, point);
   default:
-    log::dolfin_error("CollisionPredicates.cpp", "compute triangle-point collision ",
-                 "Implemented only for dimension 2 and 3.");
+    log::dolfin_error("CollisionPredicates.cpp",
+                      "compute triangle-point collision ",
+                      "Implemented only for dimension 2 and 3.");
   }
   return false;
 }
@@ -237,8 +235,8 @@
     return collides_triangle_segment_3d(p0, p1, p2, q0, q1);
   default:
     log::dolfin_error("CollisionPredicates.cpp",
-                 "compute triangle-segment collision ",
-                 "Implmented only for dimension 2 and 3.");
+                      "compute triangle-segment collision ",
+                      "Implmented only for dimension 2 and 3.");
   }
   return false;
 }
@@ -255,8 +253,8 @@
     return collides_triangle_triangle_3d(p0, p1, p2, q0, q1, q2);
   default:
     log::dolfin_error("CollisionPredicates.cpp",
-                 "compute triangle-triangle collision ",
-                 "Implmented only for dimension 2 and 3.");
+                      "compute triangle-triangle collision ",
+                      "Implmented only for dimension 2 and 3.");
   }
   return false;
 }
@@ -709,8 +707,8 @@
   else
   {
     log::dolfin_error("CollisionPredicates.cpp",
-                 "compute tetrahedron point collision",
-                 "Not implemented for degenerate tetrahedron");
+                      "compute tetrahedron point collision",
+                      "Not implemented for degenerate tetrahedron");
   }
 
   return false;
