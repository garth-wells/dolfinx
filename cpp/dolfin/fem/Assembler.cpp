// Copyright (C) 2018 Garth N. Wells
//
// This file is part of DOLFIN (https://www.fenicsproject.org)
//
// SPDX-License-Identifier:    LGPL-3.0-or-later

#include "Assembler.h"
#include "DirichletBC.h"
#include "Form.h"
#include "GenericDofMap.h"
#include "SparsityPatternBuilder.h"
#include "UFC.h"
#include "utils.h"
#include <dolfin/common/types.h>
#include <dolfin/function/FunctionSpace.h>
#include <dolfin/la/PETScMatrix.h>
#include <dolfin/la/SparsityPattern.h>
#include <dolfin/mesh/Cell.h>
#include <dolfin/mesh/Mesh.h>
#include <dolfin/mesh/MeshIterator.h>
#include <string>

using namespace dolfin;
using namespace dolfin::fem;

//-----------------------------------------------------------------------------
Assembler::Assembler(std::vector<std::vector<std::shared_ptr<const Form>>> a,
                     std::vector<std::shared_ptr<const Form>> L,
                     std::vector<std::shared_ptr<const DirichletBC>> bcs)
    : _a(a), _l(L), _bcs(bcs)
{
  assert(!a.empty());
  assert(!a[0].empty());

  // FIXME: check that a is square

  // Check shape of a and L

  // Check rank of forms
  /*
  if (a and a->rank() != 2)
  {
    throw std::runtime_error(
        "Expecting bilinear form (rank 2), but form has rank \'"
        + std::to_string(a->rank()) + "\'");
  }
  if (L and L->rank() != 1)
  {
    throw std::runtime_error(
        "Expecting linear form (rank 1), but form has rank \'"
        + std::to_string(L->rank()) + "\'");
  }
  */
}
//-----------------------------------------------------------------------------
void Assembler::assemble(la::PETScMatrix& A, BlockType block_type)
{
  // Check if matrix should be nested
  assert(!_a.empty());
  const bool block_matrix = _a.size() > 1 or _a[0].size() > 1;

  if (A.empty())
  {
    // std::cout << "Init matrix" << std::endl;

    // Initialise matrix if empty

    // Build array of pointers to forms
    std::vector<std::vector<const Form*>> forms(
        _a.size(), std::vector<const Form*>(_a[0].size()));
    for (std::size_t i = 0; i < _a.size(); ++i)
      for (std::size_t j = 0; j < _a[i].size(); ++j)
        forms[i][j] = _a[i][j].get();

    // Initialise matrix
    if (block_type == BlockType::nested)
    {
      fem::init_nest(A, forms);
    }
    else if (block_matrix and block_type == BlockType::monolithic)
    {
      // Initialise matrix
      fem::init_monolithic(A, forms);

      // Create local-to-global maps and attach to matrix
      std::vector<PetscInt> _map0, _map1;

      // Build list of index maps
      std::vector<const common::IndexMap*> maps0, maps1;
      for (std::size_t i = 0; i < _a.size(); ++i)
      {
        auto map = _a[i][0]->function_space(0)->dofmap()->index_map();
        maps0.push_back(map.get());
      }
      for (std::size_t i = 0; i < _a[0].size(); ++i)
      {
        auto map = _a[0][i]->function_space(1)->dofmap()->index_map();
        maps1.push_back(map.get());
      }

      // Row local-to-global map
      for (std::size_t i = 0; i < _a.size(); ++i)
      {
        auto map = _a[i][0]->function_space(0)->dofmap()->index_map();
        for (std::size_t k = 0; k < map->size(common::IndexMap::MapSize::ALL);
             ++k)
        {
          auto index_k = map->local_to_global(k);
          std::size_t index = get_global_index(maps0, i, index_k);
          _map0.push_back(index);
        }
      }

      // Column local-to-global map
      for (std::size_t i = 0; i < _a[0].size(); ++i)
      {
        auto map = _a[0][i]->function_space(1)->dofmap()->index_map();
        for (std::size_t k = 0; k < map->size(common::IndexMap::MapSize::ALL);
             ++k)
        {
          auto index_k = map->local_to_global(k);
          std::size_t index = get_global_index(maps1, i, index_k);
          _map1.push_back(index);
        }
      }

      // Create PETSc local-to-global map/index sets and attach to matrix
      ISLocalToGlobalMapping petsc_local_to_global0, petsc_local_to_global1;
      ISLocalToGlobalMappingCreate(MPI_COMM_SELF, 1, _map0.size(), _map0.data(),
                                   PETSC_COPY_VALUES, &petsc_local_to_global0);
      ISLocalToGlobalMappingCreate(MPI_COMM_SELF, 1, _map1.size(), _map1.data(),
                                   PETSC_COPY_VALUES, &petsc_local_to_global1);
      MatSetLocalToGlobalMapping(A.mat(), petsc_local_to_global0,
                                 petsc_local_to_global1);

      // Clean up local-to-global maps
      ISLocalToGlobalMappingDestroy(&petsc_local_to_global0);
      ISLocalToGlobalMappingDestroy(&petsc_local_to_global1);
    }
    else
    {
      init(A, *_a[0][0]);
    }
  }

  // Get matrix type
  MatType mat_type;
  MatGetType(A.mat(), &mat_type);
  const bool is_matnest = strcmp(mat_type, MATNEST) == 0 ? true : false;

  // Assemble matrix

  if (is_matnest)
  {
    for (std::size_t i = 0; i < _a.size(); ++i)
    {
      for (std::size_t j = 0; j < _a[i].size(); ++j)
      {
        // Get submatrix
        Mat subA;
        MatNestGetSubMat(A.mat(), i, j, &subA);
        if (_a[i][j])
        {
          la::PETScMatrix mat(subA);
          this->assemble(mat, *_a[i][j], _bcs);
        }
        else
        {
          // FIXME: Figure out how to check that matrix block is null
          // Null block, do nothing
        }
      }
    }
  }
  else if (block_matrix)
  {
    std::int64_t offset_row = 0;
    for (std::size_t i = 0; i < _a.size(); ++i)
    {
      // Loop over columns
      std::int64_t offset_col = 0;
      for (std::size_t j = 0; j < _a[i].size(); ++j)
      {
        if (_a[i][j])
        {
          // Build index set for block
          auto map0 = _a[i][j]->function_space(0)->dofmap()->index_map();
          auto map1 = _a[i][j]->function_space(1)->dofmap()->index_map();
          auto map0_size = map0->size(common::IndexMap::MapSize::ALL);
          auto map1_size = map1->size(common::IndexMap::MapSize::ALL);

          std::vector<PetscInt> index0(map0_size);
          std::vector<PetscInt> index1(map1_size);
          std::iota(index0.begin(), index0.end(), offset_row);
          std::iota(index1.begin(), index1.end(), offset_col);

          IS is0, is1;
          ISCreateBlock(MPI_COMM_SELF, map0->block_size(), index0.size(),
                        index0.data(), PETSC_COPY_VALUES, &is0);
          ISCreateBlock(MPI_COMM_SELF, map1->block_size(), index1.size(),
                        index1.data(), PETSC_COPY_VALUES, &is1);

          // Get sub-matrix
          Mat subA;
          MatGetLocalSubMatrix(A.mat(), is0, is1, &subA);

          // Assemble block
          la::PETScMatrix mat(subA);
          this->assemble(mat, *_a[i][j], _bcs);

          // Restore sub-matrix and destroy index sets
          MatRestoreLocalSubMatrix(A.mat(), is0, is1, &subA);
          ISDestroy(&is0);
          ISDestroy(&is1);

          offset_col += map1_size;
        }
        else
        {
          // FIXME: Figure out how to check that matrix block is null
          // Null block, do nothing
        }
      }
      auto map0 = _a[i][0]->function_space(0)->dofmap()->index_map();
      auto map0_size = map0->size(common::IndexMap::MapSize::ALL);
      offset_row += map0_size;
    }
  }
  else
  {
    this->assemble(A, *_a[0][0], _bcs);
  }

  A.apply(la::PETScMatrix::AssemblyType::FINAL);
}
//-----------------------------------------------------------------------------
void Assembler::assemble(la::PETScVector& b, BlockType block_type)
{
  // Check if matrix should be nested
  assert(!_l.empty());
  const bool block_vector = _l.size() > 1;

  if (b.empty())
  {
    // Initialise matrix if empty

    // Build array of pointers to forms
    std::vector<const Form*> forms(_a.size());
    for (std::size_t i = 0; i < _l.size(); ++i)
      forms[i] = _l[i].get();

    // Initialise vector
    if (block_type == BlockType::nested)
    {
      // std::cout << "Init block vector (nested)" << std::endl;
      fem::init_nest(b, forms);
      // std::cout << "End init block vector (nested)" << std::endl;
    }
    else if (block_vector and block_type == BlockType::monolithic)
    {
      // std::cout << "Init block vector (non-nested)" << std::endl;
      fem::init_monolithic(b, forms);
    }
    else
      init(b, *_l[0]);
  }

  // Get vector type
  VecType vec_type;
  VecGetType(b.vec(), &vec_type);
  bool is_vecnest = strcmp(vec_type, VECNEST) == 0 ? true : false;

  if (is_vecnest)
  {
    for (std::size_t i = 0; i < _l.size(); ++i)
    {
      // Get subvector
      Vec sub_b;
      VecNestGetSubVec(b.vec(), i, &sub_b);
      if (_l[i])
      {
        la::PETScVector vec(sub_b);
        // std::cout << "Assemble RHS (nest)" << std::endl;
        this->assemble(vec, *_l[i]);
      }
      else
      {
        // FIXME: Figure out how to check that vector block is null
        // Null block, do nothing
      }
    }
  }
  else if (block_vector)
  {
    // std::cout << "Assembling block vector (non-nested)" << std::endl;
    std::int64_t offset = 0;
    for (std::size_t i = 0; i < _l.size(); ++i)
    {
      if (_l[i])
      {
        auto map = _l[i]->function_space(0)->dofmap()->index_map();
        auto map_size = map->size(common::IndexMap::MapSize::ALL);

        std::vector<PetscInt> index(map_size);
        std::iota(index.begin(), index.end(), offset);

        IS is;
        ISCreateBlock(b.mpi_comm(), map->block_size(), index.size(),
                      index.data(), PETSC_COPY_VALUES, &is);

        Vec sub_b;
        // std::cout << "*** get subvector" << std::endl;
        VecGetSubVector(b.vec(), is, &sub_b);
        // std::cout << "*** end get subvector" << std::endl;
        la::PETScVector vec(sub_b);

        // FIXME: Does it pick up the block size?

        // FIXME: Update for parallel
        // Attach local-to-global map

        // Fill vector with [i0 + 0, i0 + 1, i0 +2, . . .]
        std::vector<PetscInt> local_to_global_map(vec.size());
        std::iota(local_to_global_map.begin(), local_to_global_map.end(), 1);

        // Create PETSc local-to-global map
        ISLocalToGlobalMapping petsc_local_to_global;
        // PetscErrorCode ierr = 0;
        ISLocalToGlobalMappingCreate(PETSC_COMM_SELF, 1,
                                     local_to_global_map.size(),
                                     local_to_global_map.data(),
                                     PETSC_COPY_VALUES, &petsc_local_to_global);
        // CHECK_ERROR("ISLocalToGlobalMappingCreate");

        // Apply local-to-global map to vector
        VecSetLocalToGlobalMapping(sub_b, petsc_local_to_global);
        // CHECK_ERROR("VecSetLocalToGlobalMapping");

        // Clean-up PETSc local-to-global map
        ISLocalToGlobalMappingDestroy(&petsc_local_to_global);
        // CHECK_ERROR("ISLocalToGlobalMappingDestroy");

        this->assemble(vec, *_l[i]);

        VecRestoreSubVector(b.vec(), is, &sub_b);
        ISDestroy(&is);

        offset += map_size;
      }
    }
  }
  else
  {
    this->assemble(b, *_l[0]);
  }

  /*
  // Assemble vector
  this->assemble(b, *_l[0]);

  // Apply bcs to RHS of vector
  for (std::size_t i = 0; i < _l.size(); ++i)
    for (std::size_t j = 0; j < _a[i].size(); ++j)
      apply_bc(b, *_a[i][j], _bcs);

  // Set bc values
  set_bc(b, *_l[0], _bcs);
  `*/

  // // Assemble blocks (b)
  // for (auto row : _l)
  // {
  //   this->assemble(b, *row);
  // }
}
//-----------------------------------------------------------------------------
void Assembler::assemble(la::PETScMatrix& A, la::PETScVector& b)
{
  // TODO: pre common boundary condition data

  // Assemble matrix
  assemble(A);

  // Assemble vector
  assemble(b);
}
//-----------------------------------------------------------------------------
void Assembler::assemble(la::PETScMatrix& A, const Form& a,
                         std::vector<std::shared_ptr<const DirichletBC>> bcs)
{
  assert(!A.empty());

  // Get mesh from form
  assert(a.mesh());
  const mesh::Mesh& mesh = *a.mesh();

  // FIXME: Remove UFC
  // Create data structures for local assembly data
  UFC ufc(a);

  const std::size_t gdim = mesh.geometry().dim();
  const std::size_t tdim = mesh.topology().dim();
  mesh.init(tdim);

  // Function spaces for each axis
  std::array<const function::FunctionSpace*, 2> spaces
      = {{a.function_space(0).get(), a.function_space(1).get()}};

  // Collect pointers to dof maps
  std::array<const GenericDofMap*, 2> dofmaps
      = {{spaces[0]->dofmap().get(), spaces[1]->dofmap().get()}};

  // FIXME: Move out of this function
  // FIXME: For the matrix, we only need to know if there is a boundary
  // condition on the entry. The value is not required.
  // FIXME: Avoid duplication when spaces[0] == spaces[1]
  // Collect boundary conditions by matrix axis
  std::array<DirichletBC::Map, 2> boundary_values;
  for (std::size_t i = 0; i < bcs.size(); ++i)
  {
    assert(bcs[i]);
    assert(bcs[i]->function_space());
    for (std::size_t axis = 0; axis < 2; ++axis)
    {
      if (spaces[axis]->contains(*bcs[i]->function_space()))
      {
        // FIXME: find way to avoid gather, or perform with a single
        // gather
        bcs[i]->get_boundary_values(boundary_values[axis]);
        if (MPI::size(mesh.mpi_comm()) > 1
            and bcs[i]->method() != DirichletBC::Method::pointwise)
        {
          bcs[i]->gather(boundary_values[axis]);
        }
      }
      // else
      // {
      //   std::cout << "     No spaces match: " << std::endl;
      // }
    }
  }

  // Data structures used in assembly
<<<<<<< HEAD
  ufc::cell ufc_cell;
  EigenRowArrayXXd coordinate_dofs;
  EigenRowArrayXXd Ae;
=======
  EigenMatrixD coordinate_dofs;
  EigenMatrixD Ae;
>>>>>>> 0a6802a6

  // Get cell integral
  auto cell_integral = a.integrals().cell_integral();

  // Iterate over all cells
  for (auto& cell : mesh::MeshRange<mesh::Cell>(mesh))
  {
    // std::cout << "Iterate over cells" << std::endl;
    // Check that cell is not a ghost
    assert(!cell.is_ghost());

    // Get cell vertex coordinates
    coordinate_dofs.resize(cell.num_vertices(), gdim);
    cell.get_coordinate_dofs(coordinate_dofs);

    // Update UFC data to current cell
    ufc.update(cell, coordinate_dofs, cell_integral->enabled_coefficients());

    // Get dof maps for cell
    auto dmap0 = dofmaps[0]->cell_dofs(cell.index());
    auto dmap1 = dofmaps[1]->cell_dofs(cell.index());

    // Size data structure for assembly
    Ae.resize(dmap0.size(), dmap1.size());
    Ae.setZero();

    // Compute cell matrix
    cell_integral->tabulate_tensor(Ae.data(), ufc.w(), coordinate_dofs.data(),
                                   1);

    // FIXME: Pass in list  of cells, and list of local dofs, with
    // Dirichlet conditions
    // Note: could use zero dof indices to have PETSc do this
    // Zero rows/columns for Dirichlet bcs
    for (int i = 0; i < Ae.rows(); ++i)
    {
      const std::size_t ii = dmap0[i];
      DirichletBC::Map::const_iterator bc_value = boundary_values[0].find(ii);
      if (bc_value != boundary_values[0].end())
        Ae.row(i).setZero();
    }
    // Loop over columns
    for (int j = 0; j < Ae.cols(); ++j)
    {
      const std::size_t jj = dmap1[j];
      DirichletBC::Map::const_iterator bc_value = boundary_values[1].find(jj);
      if (bc_value != boundary_values[1].end())
        Ae.col(j).setZero();
    }

    // Add to matrix
    /*
    std::cout << "Add to matrix: " << std::endl;
    for (std::size_t i = 0; i < dmap0.size(); ++i)
      std::cout << "  0: " << dmap0[i] << std::endl;
    for (std::size_t i = 0; i < dmap1.size(); ++i)
      std::cout << "  1: " << dmap1[i] << std::endl;
  */

    A.add_local(Ae.data(), dmap0.size(), dmap0.data(), dmap1.size(),
                dmap1.data());
    // std::cout << "Post add to matrix: " << std::endl;
  }

  // Flush matrix
  A.apply(la::PETScMatrix::AssemblyType::FLUSH);

  // FIXME: Move this outside of function?
  // Place '1' on diagonal for bc entries
  if (spaces[0] == spaces[1])
  {
    // Note: set diagonal using PETScMatrix::set_local since other functions,
    // e.g. PETScMatrix::set_local, do not work for all PETSc Mat types
    for (auto bc : boundary_values[0])
    {
      la_index_t row = bc.first;
      double one = 1.0;
      A.set_local(&one, 1, &row, 1, &row);
    }
  }

  // Finalise matrix
  A.apply(la::PETScMatrix::AssemblyType::FINAL);
}
//-----------------------------------------------------------------------------
void Assembler::assemble(la::PETScVector& b, const Form& L)
{
  // if (b.empty())
  //  init(b, L);

  // Get mesh from form
  assert(L.mesh());
  const mesh::Mesh& mesh = *L.mesh();

  // FIXME: Remove UFC
  // Create data structures for local assembly data
  UFC ufc(L);

  const std::size_t gdim = mesh.geometry().dim();
  const std::size_t tdim = mesh.topology().dim();
  mesh.init(tdim);

  // Collect pointers to dof maps
  auto dofmap = L.function_space(0)->dofmap();

  // Data structures used in assembly
<<<<<<< HEAD
  ufc::cell ufc_cell;
  EigenRowArrayXXd coordinate_dofs;
  EigenArrayXd be;
=======
  EigenMatrixD coordinate_dofs;
  Eigen::VectorXd be;
>>>>>>> 0a6802a6

  // Get cell integral
  auto cell_integral = L.integrals().cell_integral();

  // Iterate over all cells
  for (auto& cell : mesh::MeshRange<mesh::Cell>(mesh))
  {
    // Check that cell is not a ghost
    assert(!cell.is_ghost());

    // Get cell vertex coordinates
    coordinate_dofs.resize(cell.num_vertices(), gdim);
    cell.get_coordinate_dofs(coordinate_dofs);

    // Update UFC data to current cell
    ufc.update(cell, coordinate_dofs, cell_integral->enabled_coefficients());

    // Get dof maps for cell
    auto dmap = dofmap->cell_dofs(cell.index());
    // auto dmap1 = dofmaps[1]->cell_dofs(cell.index());

    // Size data structure for assembly
    be.resize(dmap.size());
    be.setZero();

    // Compute cell matrix
    cell_integral->tabulate_tensor(be.data(), ufc.w(), coordinate_dofs.data(),
                                   1);

    // Add to vector
    // std::cout << "Adding to vector: " << be(0) << ", " << dmap[0] <<
    // std::endl;
    b.add_local(be.data(), dmap.size(), dmap.data());
  }

  // FIXME: Put this elsewhere?
  // Finalise matrix
  b.apply();
}
//-----------------------------------------------------------------------------
void Assembler::apply_bc(la::PETScVector& b, const Form& a,
                         std::vector<std::shared_ptr<const DirichletBC>> bcs)
{
  // Get mesh from form
  assert(a.mesh());
  const mesh::Mesh& mesh = *a.mesh();

  const std::size_t gdim = mesh.geometry().dim();

  // Get bcs
  DirichletBC::Map boundary_values;
  for (std::size_t i = 0; i < bcs.size(); ++i)
  {
    assert(bcs[i]);
    assert(bcs[i]->function_space());
    if (a.function_space(1)->contains(*bcs[i]->function_space()))
    {
      bcs[i]->get_boundary_values(boundary_values);
      if (MPI::size(mesh.mpi_comm()) > 1
          and bcs[i]->method() != DirichletBC::Method::pointwise)
      {
        bcs[i]->gather(boundary_values);
      }
    }
  }

  // std::array<const function::FunctionSpace*, 2> spaces
  //    = {{a.function_space(0).get(), a.function_space(1).get()}};

  // Get dofmap for columns a a[i]
  auto dofmap0 = a.function_space(0)->dofmap();
  auto dofmap1 = a.function_space(1)->dofmap();

<<<<<<< HEAD
  ufc::cell ufc_cell;
  EigenRowArrayXXd Ae;
  EigenArrayXd be;
  EigenRowArrayXXd coordinate_dofs;
=======
  EigenMatrixD Ae;
  Eigen::VectorXd be;
  EigenMatrixD coordinate_dofs;
>>>>>>> 0a6802a6

  // Create data structures for local assembly data
  UFC ufc(a);

  // Get cell integral
  auto cell_integral = a.integrals().cell_integral();

  // Iterate over all cells
  for (auto& cell : mesh::MeshRange<mesh::Cell>(mesh))
  {
    // Check that cell is not a ghost
    assert(!cell.is_ghost());

    // Get dof maps for cell
    auto dmap1 = dofmap1->cell_dofs(cell.index());

    // Check if bc is applied to cell
    bool has_bc = false;
    for (int i = 0; i < dmap1.size(); ++i)
    {
      const std::size_t ii = dmap1[i];
      if (boundary_values.find(ii) != boundary_values.end())
      {
        has_bc = true;
        break;
      }
    }

    // std::cout << "Applying bcs" << std::endl;
    if (!has_bc)
      continue;
    // std::cout << "  has bc" << std::endl;

    // Get cell vertex coordinates
    coordinate_dofs.resize(cell.num_vertices(), gdim);
    cell.get_coordinate_dofs(coordinate_dofs);

    // Update UFC data to current cell
    ufc.update(cell, coordinate_dofs, cell_integral->enabled_coefficients());

    // Size data structure for assembly
    auto dmap0 = dofmap1->cell_dofs(cell.index());
    Ae.resize(dmap0.size(), dmap1.size());
    Ae.setZero();
    cell_integral->tabulate_tensor(Ae.data(), ufc.w(), coordinate_dofs.data(),
                                   1);

    // FIXME: Is this required?
    // Zero Dirichlet rows in Ae
    /*
    if (spaces[0] == spaces[1])
    {
      for (int i = 0; i < dmap0.size(); ++i)
      {
        const std::size_t ii = dmap0[i];
        auto bc = boundary_values.find(ii);
        if (bc != boundary_values.end())
          Ae.row(i).setZero();
      }
    }
    */

    // Size data structure for assembly
    be.resize(dmap0.size());
    be.setZero();

    for (int j = 0; j < dmap1.size(); ++j)
    {
      const std::size_t jj = dmap1[j];
      auto bc = boundary_values.find(jj);
      if (bc != boundary_values.end())
      {
        be -= Ae.col(j) * bc->second;
      }
    }

    // Add to vector
    b.add_local(be.data(), dmap0.size(), dmap0.data());
  }

  // FIXME: Put this elsewhere?
  // Finalise matrix
  b.apply();
}
//-----------------------------------------------------------------------------
void Assembler::set_bc(la::PETScVector& b, const Form& L,
                       std::vector<std::shared_ptr<const DirichletBC>> bcs)
{
  // Get mesh from form
  assert(L.mesh());
  const mesh::Mesh& mesh = *L.mesh();

  auto V = L.function_space(0);

  // Get bcs
  DirichletBC::Map boundary_values;
  for (std::size_t i = 0; i < bcs.size(); ++i)
  {
    assert(bcs[i]);
    assert(bcs[i]->function_space());
    if (V->contains(*bcs[i]->function_space()))
    {
      bcs[i]->get_boundary_values(boundary_values);
      if (MPI::size(mesh.mpi_comm()) > 1
          and bcs[i]->method() != DirichletBC::Method::pointwise)
      {
        bcs[i]->gather(boundary_values);
      }
    }
  }

  std::vector<double> values;
  values.reserve(boundary_values.size());
  std::vector<la_index_t> rows;
  rows.reserve(boundary_values.size());
  for (auto bc : boundary_values)
  {
    rows.push_back(bc.first);
    values.push_back(bc.second);
  }

  b.set_local(values.data(), values.size(), rows.data());
  b.apply();
}
//-----------------------------------------------------------------------------<|MERGE_RESOLUTION|>--- conflicted
+++ resolved
@@ -441,14 +441,8 @@
   }
 
   // Data structures used in assembly
-<<<<<<< HEAD
-  ufc::cell ufc_cell;
   EigenRowArrayXXd coordinate_dofs;
   EigenRowArrayXXd Ae;
-=======
-  EigenMatrixD coordinate_dofs;
-  EigenMatrixD Ae;
->>>>>>> 0a6802a6
 
   // Get cell integral
   auto cell_integral = a.integrals().cell_integral();
@@ -555,14 +549,8 @@
   auto dofmap = L.function_space(0)->dofmap();
 
   // Data structures used in assembly
-<<<<<<< HEAD
-  ufc::cell ufc_cell;
   EigenRowArrayXXd coordinate_dofs;
   EigenArrayXd be;
-=======
-  EigenMatrixD coordinate_dofs;
-  Eigen::VectorXd be;
->>>>>>> 0a6802a6
 
   // Get cell integral
   auto cell_integral = L.integrals().cell_integral();
@@ -636,16 +624,9 @@
   auto dofmap0 = a.function_space(0)->dofmap();
   auto dofmap1 = a.function_space(1)->dofmap();
 
-<<<<<<< HEAD
-  ufc::cell ufc_cell;
   EigenRowArrayXXd Ae;
   EigenArrayXd be;
   EigenRowArrayXXd coordinate_dofs;
-=======
-  EigenMatrixD Ae;
-  Eigen::VectorXd be;
-  EigenMatrixD coordinate_dofs;
->>>>>>> 0a6802a6
 
   // Create data structures for local assembly data
   UFC ufc(a);
