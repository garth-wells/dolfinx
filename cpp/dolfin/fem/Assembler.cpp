// Copyright (C) 2018 Garth N. Wells
//
// This file is part of DOLFIN (https://www.fenicsproject.org)
//
// SPDX-License-Identifier:    LGPL-3.0-or-later

#include "Assembler.h"
#include "DirichletBC.h"
#include "Form.h"
#include "GenericDofMap.h"
#include "SparsityPatternBuilder.h"
#include "UFC.h"
#include "utils.h"
#include <dolfin/common/types.h>
#include <dolfin/function/FunctionSpace.h>
#include <dolfin/la/PETScMatrix.h>
#include <dolfin/la/SparsityPattern.h>
#include <dolfin/mesh/Cell.h>
#include <dolfin/mesh/Mesh.h>
#include <dolfin/mesh/MeshIterator.h>
#include <string>

using namespace dolfin;
using namespace dolfin::fem;

//-----------------------------------------------------------------------------
Assembler::Assembler(std::vector<std::vector<std::shared_ptr<const Form>>> a,
                     std::vector<std::shared_ptr<const Form>> L,
                     std::vector<std::shared_ptr<const DirichletBC>> bcs)
    : _a(a), _l(L), _bcs(bcs)
{
  assert(!a.empty());
  assert(!a[0].empty());

  // FIXME: check that a is square

  // Check shape of a and L

  // Check rank of forms
  /*
  if (a and a->rank() != 2)
  {
    throw std::runtime_error(
        "Expecting bilinear form (rank 2), but form has rank \'"
        + std::to_string(a->rank()) + "\'");
  }
  if (L and L->rank() != 1)
  {
    throw std::runtime_error(
        "Expecting linear form (rank 1), but form has rank \'"
        + std::to_string(L->rank()) + "\'");
  }
  */
}
//-----------------------------------------------------------------------------
void Assembler::assemble(la::PETScMatrix& A, BlockType block_type)
{
  // Check if matrix should be nested
  assert(!_a.empty());
  const bool block_matrix = _a.size() > 1 or _a[0].size() > 1;

  if (A.empty())
  {
    // std::cout << "Init matrix" << std::endl;

    // Initialise matrix if empty

    // Build array of pointers to forms
    std::vector<std::vector<const Form*>> forms(
        _a.size(), std::vector<const Form*>(_a[0].size()));
    for (std::size_t i = 0; i < _a.size(); ++i)
      for (std::size_t j = 0; j < _a[i].size(); ++j)
        forms[i][j] = _a[i][j].get();

    // Initialise matrix
    if (block_type == BlockType::nested)
    {
      fem::init_nest(A, forms);
    }
    else if (block_matrix and block_type == BlockType::monolithic)
    {
      // Initialise matrix
      fem::init_monolithic(A, forms);

      // Create local-to-global maps and attach to matrix
      std::vector<PetscInt> _map0, _map1;

      // Build list of index maps
      std::vector<const common::IndexMap*> maps0, maps1;
      for (std::size_t i = 0; i < _a.size(); ++i)
      {
        auto map = _a[i][0]->function_space(0)->dofmap()->index_map();
        maps0.push_back(map.get());
      }
      for (std::size_t i = 0; i < _a[0].size(); ++i)
      {
        auto map = _a[0][i]->function_space(1)->dofmap()->index_map();
        maps1.push_back(map.get());
      }

      // Row local-to-global map
      for (std::size_t i = 0; i < _a.size(); ++i)
      {
        auto map = _a[i][0]->function_space(0)->dofmap()->index_map();
        for (std::size_t k = 0; k < map->size(common::IndexMap::MapSize::ALL);
             ++k)
        {
          auto index_k = map->local_to_global(k);
          std::size_t index = get_global_index(maps0, i, index_k);
          _map0.push_back(index);
        }
      }

      // Column local-to-global map
      for (std::size_t i = 0; i < _a[0].size(); ++i)
      {
        auto map = _a[0][i]->function_space(1)->dofmap()->index_map();
        for (std::size_t k = 0; k < map->size(common::IndexMap::MapSize::ALL);
             ++k)
        {
          auto index_k = map->local_to_global(k);
          std::size_t index = get_global_index(maps1, i, index_k);
          _map1.push_back(index);
        }
      }

      // Create PETSc local-to-global map/index sets and attach to matrix
      ISLocalToGlobalMapping petsc_local_to_global0, petsc_local_to_global1;
      ISLocalToGlobalMappingCreate(MPI_COMM_SELF, 1, _map0.size(), _map0.data(),
                                   PETSC_COPY_VALUES, &petsc_local_to_global0);
      ISLocalToGlobalMappingCreate(MPI_COMM_SELF, 1, _map1.size(), _map1.data(),
                                   PETSC_COPY_VALUES, &petsc_local_to_global1);
      MatSetLocalToGlobalMapping(A.mat(), petsc_local_to_global0,
                                 petsc_local_to_global1);

      // Clean up local-to-global maps
      ISLocalToGlobalMappingDestroy(&petsc_local_to_global0);
      ISLocalToGlobalMappingDestroy(&petsc_local_to_global1);
    }
    else
    {
      init(A, *_a[0][0]);
    }
  }

  // Get matrix type
  MatType mat_type;
  MatGetType(A.mat(), &mat_type);
  const bool is_matnest = strcmp(mat_type, MATNEST) == 0 ? true : false;

  // Assemble matrix

  if (is_matnest)
  {
    for (std::size_t i = 0; i < _a.size(); ++i)
    {
      for (std::size_t j = 0; j < _a[i].size(); ++j)
      {
        // Get submatrix
        Mat subA;
        MatNestGetSubMat(A.mat(), i, j, &subA);
        if (_a[i][j])
        {
          la::PETScMatrix mat(subA);
          this->assemble(mat, *_a[i][j], _bcs);
        }
        else
        {
          // FIXME: Figure out how to check that matrix block is null
          // Null block, do nothing
        }
      }
    }
  }
  else if (block_matrix)
  {
    std::int64_t offset_row = 0;
    for (std::size_t i = 0; i < _a.size(); ++i)
    {
      // Loop over columns
      std::int64_t offset_col = 0;
      for (std::size_t j = 0; j < _a[i].size(); ++j)
      {
        if (_a[i][j])
        {
          // Build index set for block
          auto map0 = _a[i][j]->function_space(0)->dofmap()->index_map();
          auto map1 = _a[i][j]->function_space(1)->dofmap()->index_map();
          auto map0_size = map0->size(common::IndexMap::MapSize::ALL);
          auto map1_size = map1->size(common::IndexMap::MapSize::ALL);

          std::vector<PetscInt> index0(map0_size);
          std::vector<PetscInt> index1(map1_size);
          std::iota(index0.begin(), index0.end(), offset_row);
          std::iota(index1.begin(), index1.end(), offset_col);

          IS is0, is1;
          ISCreateBlock(MPI_COMM_SELF, map0->block_size(), index0.size(),
                        index0.data(), PETSC_COPY_VALUES, &is0);
          ISCreateBlock(MPI_COMM_SELF, map1->block_size(), index1.size(),
                        index1.data(), PETSC_COPY_VALUES, &is1);

          // Get sub-matrix
          Mat subA;
          MatGetLocalSubMatrix(A.mat(), is0, is1, &subA);

          // Assemble block
          la::PETScMatrix mat(subA);
          this->assemble(mat, *_a[i][j], _bcs);

          // Restore sub-matrix and destroy index sets
          MatRestoreLocalSubMatrix(A.mat(), is0, is1, &subA);
          ISDestroy(&is0);
          ISDestroy(&is1);

          offset_col += map1_size;
        }
        else
        {
          // FIXME: Figure out how to check that matrix block is null
          // Null block, do nothing
        }
      }
      auto map0 = _a[i][0]->function_space(0)->dofmap()->index_map();
      auto map0_size = map0->size(common::IndexMap::MapSize::ALL);
      offset_row += map0_size;
    }
  }
  else
  {
    this->assemble(A, *_a[0][0], _bcs);
  }

  A.apply(la::PETScMatrix::AssemblyType::FINAL);
}
//-----------------------------------------------------------------------------
void Assembler::assemble(la::PETScVector& b, BlockType block_type)
{
  // Check if matrix should be nested
  assert(!_l.empty());
  const bool block_vector = _l.size() > 1;

  if (b.empty())
  {
    // Initialise matrix if empty

    // Build array of pointers to forms
    std::vector<const Form*> forms(_a.size());
    for (std::size_t i = 0; i < _l.size(); ++i)
      forms[i] = _l[i].get();

    // Initialise vector
    if (block_type == BlockType::nested)
    {
      // std::cout << "Init block vector (nested)" << std::endl;
      fem::init_nest(b, forms);
      // std::cout << "End init block vector (nested)" << std::endl;
    }
    else if (block_vector and block_type == BlockType::monolithic)
    {
      // std::cout << "Init block vector (non-nested)" << std::endl;
      fem::init_monolithic(b, forms);
    }
    else
      init(b, *_l[0]);
  }

  // Get vector type
  VecType vec_type;
  VecGetType(b.vec(), &vec_type);
  bool is_vecnest = strcmp(vec_type, VECNEST) == 0 ? true : false;

  if (is_vecnest)
  {
    for (std::size_t i = 0; i < _l.size(); ++i)
    {
      // Get subvector
      Vec sub_b;
      VecNestGetSubVec(b.vec(), i, &sub_b);
      if (_l[i])
      {
        la::PETScVector vec(sub_b);
        // std::cout << "Assemble RHS (nest)" << std::endl;
        this->assemble(vec, *_l[i]);
      }
      else
      {
        // FIXME: Figure out how to check that vector block is null
        // Null block, do nothing
      }
    }
  }
  else if (block_vector)
  {
    // std::cout << "Assembling block vector (non-nested)" << std::endl;
    std::int64_t offset = 0;
    for (std::size_t i = 0; i < _l.size(); ++i)
    {
      if (_l[i])
      {
        auto map = _l[i]->function_space(0)->dofmap()->index_map();
        auto map_size = map->size(common::IndexMap::MapSize::ALL);

        std::vector<PetscInt> index(map_size);
        std::iota(index.begin(), index.end(), offset);

        IS is;
        ISCreateBlock(b.mpi_comm(), map->block_size(), index.size(),
                      index.data(), PETSC_COPY_VALUES, &is);

        Vec sub_b;
        // std::cout << "*** get subvector" << std::endl;
        VecGetSubVector(b.vec(), is, &sub_b);
        // std::cout << "*** end get subvector" << std::endl;
        la::PETScVector vec(sub_b);

        // FIXME: Does it pick up the block size?

        // FIXME: Update for parallel
        // Attach local-to-global map

        // Fill vector with [i0 + 0, i0 + 1, i0 +2, . . .]
        std::vector<PetscInt> local_to_global_map(vec.size());
        std::iota(local_to_global_map.begin(), local_to_global_map.end(), 1);

        // Create PETSc local-to-global map
        ISLocalToGlobalMapping petsc_local_to_global;
        // PetscErrorCode ierr = 0;
        ISLocalToGlobalMappingCreate(PETSC_COMM_SELF, 1,
                                     local_to_global_map.size(),
                                     local_to_global_map.data(),
                                     PETSC_COPY_VALUES, &petsc_local_to_global);
        // CHECK_ERROR("ISLocalToGlobalMappingCreate");

        // Apply local-to-global map to vector
        VecSetLocalToGlobalMapping(sub_b, petsc_local_to_global);
        // CHECK_ERROR("VecSetLocalToGlobalMapping");

        // Clean-up PETSc local-to-global map
        ISLocalToGlobalMappingDestroy(&petsc_local_to_global);
        // CHECK_ERROR("ISLocalToGlobalMappingDestroy");

        this->assemble(vec, *_l[i]);

        VecRestoreSubVector(b.vec(), is, &sub_b);
        ISDestroy(&is);

        offset += map_size;
      }
    }
  }
  else
  {
    this->assemble(b, *_l[0]);
  }

  /*
  // Assemble vector
  this->assemble(b, *_l[0]);

  // Apply bcs to RHS of vector
  for (std::size_t i = 0; i < _l.size(); ++i)
    for (std::size_t j = 0; j < _a[i].size(); ++j)
      apply_bc(b, *_a[i][j], _bcs);

  // Set bc values
  set_bc(b, *_l[0], _bcs);
  `*/

  // // Assemble blocks (b)
  // for (auto row : _l)
  // {
  //   this->assemble(b, *row);
  // }
}
//-----------------------------------------------------------------------------
void Assembler::assemble(la::PETScMatrix& A, la::PETScVector& b)
{
  // TODO: pre common boundary condition data

  // Assemble matrix
  assemble(A);

  // Assemble vector
  assemble(b);
}
//-----------------------------------------------------------------------------
void Assembler::assemble(la::PETScMatrix& A, const Form& a,
                         std::vector<std::shared_ptr<const DirichletBC>> bcs)
{
  assert(!A.empty());

  // Get mesh from form
  assert(a.mesh());
  const mesh::Mesh& mesh = *a.mesh();

  // FIXME: Remove UFC
  // Create data structures for local assembly data
  UFC ufc(a);

  const std::size_t gdim = mesh.geometry().dim();
  const std::size_t tdim = mesh.topology().dim();
  mesh.init(tdim);

  // Function spaces for each axis
  std::array<const function::FunctionSpace*, 2> spaces
      = {{a.function_space(0).get(), a.function_space(1).get()}};

  // Collect pointers to dof maps
  std::array<const GenericDofMap*, 2> dofmaps
      = {{spaces[0]->dofmap().get(), spaces[1]->dofmap().get()}};

  // FIXME: Move out of this function
  // FIXME: For the matrix, we only need to know if there is a boundary
  // condition on the entry. The value is not required.
  // FIXME: Avoid duplication when spaces[0] == spaces[1]
  // Collect boundary conditions by matrix axis
  std::array<DirichletBC::Map, 2> boundary_values;
  for (std::size_t i = 0; i < bcs.size(); ++i)
  {
    assert(bcs[i]);
    assert(bcs[i]->function_space());
    for (std::size_t axis = 0; axis < 2; ++axis)
    {
      if (spaces[axis]->contains(*bcs[i]->function_space()))
      {
        // FIXME: find way to avoid gather, or perform with a single
        // gather
        bcs[i]->get_boundary_values(boundary_values[axis]);
        if (MPI::size(mesh.mpi_comm()) > 1
            and bcs[i]->method() != DirichletBC::Method::pointwise)
        {
          bcs[i]->gather(boundary_values[axis]);
        }
      }
      // else
      // {
      //   std::cout << "     No spaces match: " << std::endl;
      // }
    }
  }

  // Data structures used in assembly
  EigenRowArrayXXd coordinate_dofs;
<<<<<<< HEAD
  EigenRowArrayXXd Ae;
=======
  EigenRowMatrixXd Ae;
>>>>>>> b638ea66

  // Get cell integral
  auto cell_integral = a.integrals().cell_integral();

  // Iterate over all cells
  for (auto& cell : mesh::MeshRange<mesh::Cell>(mesh))
  {
    // std::cout << "Iterate over cells" << std::endl;
    // Check that cell is not a ghost
    assert(!cell.is_ghost());

    // Get cell vertex coordinates
    coordinate_dofs.resize(cell.num_vertices(), gdim);
    cell.get_coordinate_dofs(coordinate_dofs);

    // Update UFC data to current cell
    ufc.update(cell, coordinate_dofs, cell_integral->enabled_coefficients());

    // Get dof maps for cell
    auto dmap0 = dofmaps[0]->cell_dofs(cell.index());
    auto dmap1 = dofmaps[1]->cell_dofs(cell.index());

    // Size data structure for assembly
    Ae.resize(dmap0.size(), dmap1.size());
    Ae.setZero();

    // Compute cell matrix
    cell_integral->tabulate_tensor(Ae.data(), ufc.w(), coordinate_dofs.data(),
                                   1);

    // FIXME: Pass in list  of cells, and list of local dofs, with
    // Dirichlet conditions
    // Note: could use zero dof indices to have PETSc do this
    // Zero rows/columns for Dirichlet bcs
    for (int i = 0; i < Ae.rows(); ++i)
    {
      const std::size_t ii = dmap0[i];
      DirichletBC::Map::const_iterator bc_value = boundary_values[0].find(ii);
      if (bc_value != boundary_values[0].end())
        Ae.row(i).setZero();
    }
    // Loop over columns
    for (int j = 0; j < Ae.cols(); ++j)
    {
      const std::size_t jj = dmap1[j];
      DirichletBC::Map::const_iterator bc_value = boundary_values[1].find(jj);
      if (bc_value != boundary_values[1].end())
        Ae.col(j).setZero();
    }

    // Add to matrix
    /*
    std::cout << "Add to matrix: " << std::endl;
    for (std::size_t i = 0; i < dmap0.size(); ++i)
      std::cout << "  0: " << dmap0[i] << std::endl;
    for (std::size_t i = 0; i < dmap1.size(); ++i)
      std::cout << "  1: " << dmap1[i] << std::endl;
  */

    A.add_local(Ae.data(), dmap0.size(), dmap0.data(), dmap1.size(),
                dmap1.data());
    // std::cout << "Post add to matrix: " << std::endl;
  }

  // Flush matrix
  A.apply(la::PETScMatrix::AssemblyType::FLUSH);

  // FIXME: Move this outside of function?
  // Place '1' on diagonal for bc entries
  if (spaces[0] == spaces[1])
  {
    // Note: set diagonal using PETScMatrix::set_local since other functions,
    // e.g. PETScMatrix::set_local, do not work for all PETSc Mat types
    for (auto bc : boundary_values[0])
    {
      la_index_t row = bc.first;
      double one = 1.0;
      A.set_local(&one, 1, &row, 1, &row);
    }
  }

  // Finalise matrix
  A.apply(la::PETScMatrix::AssemblyType::FINAL);
}
//-----------------------------------------------------------------------------
void Assembler::assemble(la::PETScVector& b, const Form& L)
{
  // if (b.empty())
  //  init(b, L);

  // Get mesh from form
  assert(L.mesh());
  const mesh::Mesh& mesh = *L.mesh();

  // FIXME: Remove UFC
  // Create data structures for local assembly data
  UFC ufc(L);

  const std::size_t gdim = mesh.geometry().dim();
  const std::size_t tdim = mesh.topology().dim();
  mesh.init(tdim);

  // Collect pointers to dof maps
  auto dofmap = L.function_space(0)->dofmap();

  // Data structures used in assembly
  EigenRowArrayXXd coordinate_dofs;
<<<<<<< HEAD
  EigenArrayXd be;
=======
  EigenVectorXd be;
>>>>>>> b638ea66

  // Get cell integral
  auto cell_integral = L.integrals().cell_integral();

  // Iterate over all cells
  for (auto& cell : mesh::MeshRange<mesh::Cell>(mesh))
  {
    // Check that cell is not a ghost
    assert(!cell.is_ghost());

    // Get cell vertex coordinates
    coordinate_dofs.resize(cell.num_vertices(), gdim);
    cell.get_coordinate_dofs(coordinate_dofs);

    // Update UFC data to current cell
    ufc.update(cell, coordinate_dofs, cell_integral->enabled_coefficients());

    // Get dof maps for cell
    auto dmap = dofmap->cell_dofs(cell.index());
    // auto dmap1 = dofmaps[1]->cell_dofs(cell.index());

    // Size data structure for assembly
    be.resize(dmap.size());
    be.setZero();

    // Compute cell matrix
    cell_integral->tabulate_tensor(be.data(), ufc.w(), coordinate_dofs.data(),
                                   1);

    // Add to vector
    // std::cout << "Adding to vector: " << be(0) << ", " << dmap[0] <<
    // std::endl;
    b.add_local(be.data(), dmap.size(), dmap.data());
  }

  // FIXME: Put this elsewhere?
  // Finalise matrix
  b.apply();
}
//-----------------------------------------------------------------------------
void Assembler::apply_bc(la::PETScVector& b, const Form& a,
                         std::vector<std::shared_ptr<const DirichletBC>> bcs)
{
  // Get mesh from form
  assert(a.mesh());
  const mesh::Mesh& mesh = *a.mesh();

  const std::size_t gdim = mesh.geometry().dim();

  // Get bcs
  DirichletBC::Map boundary_values;
  for (std::size_t i = 0; i < bcs.size(); ++i)
  {
    assert(bcs[i]);
    assert(bcs[i]->function_space());
    if (a.function_space(1)->contains(*bcs[i]->function_space()))
    {
      bcs[i]->get_boundary_values(boundary_values);
      if (MPI::size(mesh.mpi_comm()) > 1
          and bcs[i]->method() != DirichletBC::Method::pointwise)
      {
        bcs[i]->gather(boundary_values);
      }
    }
  }

  // std::array<const function::FunctionSpace*, 2> spaces
  //    = {{a.function_space(0).get(), a.function_space(1).get()}};

  // Get dofmap for columns a a[i]
  auto dofmap0 = a.function_space(0)->dofmap();
  auto dofmap1 = a.function_space(1)->dofmap();

<<<<<<< HEAD
  EigenRowArrayXXd Ae;
  EigenArrayXd be;
=======
  EigenRowMatrixXd Ae;
  EigenVectorXd be;
>>>>>>> b638ea66
  EigenRowArrayXXd coordinate_dofs;

  // Create data structures for local assembly data
  UFC ufc(a);

  // Get cell integral
  auto cell_integral = a.integrals().cell_integral();

  // Iterate over all cells
  for (auto& cell : mesh::MeshRange<mesh::Cell>(mesh))
  {
    // Check that cell is not a ghost
    assert(!cell.is_ghost());

    // Get dof maps for cell
    auto dmap1 = dofmap1->cell_dofs(cell.index());

    // Check if bc is applied to cell
    bool has_bc = false;
    for (int i = 0; i < dmap1.size(); ++i)
    {
      const std::size_t ii = dmap1[i];
      if (boundary_values.find(ii) != boundary_values.end())
      {
        has_bc = true;
        break;
      }
    }

    // std::cout << "Applying bcs" << std::endl;
    if (!has_bc)
      continue;
    // std::cout << "  has bc" << std::endl;

    // Get cell vertex coordinates
    coordinate_dofs.resize(cell.num_vertices(), gdim);
    cell.get_coordinate_dofs(coordinate_dofs);

    // Update UFC data to current cell
    ufc.update(cell, coordinate_dofs, cell_integral->enabled_coefficients());

    // Size data structure for assembly
    auto dmap0 = dofmap1->cell_dofs(cell.index());
    Ae.resize(dmap0.size(), dmap1.size());
    Ae.setZero();
    cell_integral->tabulate_tensor(Ae.data(), ufc.w(), coordinate_dofs.data(),
                                   1);

    // FIXME: Is this required?
    // Zero Dirichlet rows in Ae
    /*
    if (spaces[0] == spaces[1])
    {
      for (int i = 0; i < dmap0.size(); ++i)
      {
        const std::size_t ii = dmap0[i];
        auto bc = boundary_values.find(ii);
        if (bc != boundary_values.end())
          Ae.row(i).setZero();
      }
    }
    */

    // Size data structure for assembly
    be.resize(dmap0.size());
    be.setZero();

    for (int j = 0; j < dmap1.size(); ++j)
    {
      const std::size_t jj = dmap1[j];
      auto bc = boundary_values.find(jj);
      if (bc != boundary_values.end())
      {
        be -= Ae.col(j) * bc->second;
      }
    }

    // Add to vector
    b.add_local(be.data(), dmap0.size(), dmap0.data());
  }

  // FIXME: Put this elsewhere?
  // Finalise matrix
  b.apply();
}
//-----------------------------------------------------------------------------
void Assembler::set_bc(la::PETScVector& b, const Form& L,
                       std::vector<std::shared_ptr<const DirichletBC>> bcs)
{
  // Get mesh from form
  assert(L.mesh());
  const mesh::Mesh& mesh = *L.mesh();

  auto V = L.function_space(0);

  // Get bcs
  DirichletBC::Map boundary_values;
  for (std::size_t i = 0; i < bcs.size(); ++i)
  {
    assert(bcs[i]);
    assert(bcs[i]->function_space());
    if (V->contains(*bcs[i]->function_space()))
    {
      bcs[i]->get_boundary_values(boundary_values);
      if (MPI::size(mesh.mpi_comm()) > 1
          and bcs[i]->method() != DirichletBC::Method::pointwise)
      {
        bcs[i]->gather(boundary_values);
      }
    }
  }

  std::vector<double> values;
  values.reserve(boundary_values.size());
  std::vector<la_index_t> rows;
  rows.reserve(boundary_values.size());
  for (auto bc : boundary_values)
  {
    rows.push_back(bc.first);
    values.push_back(bc.second);
  }

  b.set_local(values.data(), values.size(), rows.data());
  b.apply();
}
//-----------------------------------------------------------------------------<|MERGE_RESOLUTION|>--- conflicted
+++ resolved
@@ -442,11 +442,7 @@
 
   // Data structures used in assembly
   EigenRowArrayXXd coordinate_dofs;
-<<<<<<< HEAD
-  EigenRowArrayXXd Ae;
-=======
   EigenRowMatrixXd Ae;
->>>>>>> b638ea66
 
   // Get cell integral
   auto cell_integral = a.integrals().cell_integral();
@@ -554,11 +550,7 @@
 
   // Data structures used in assembly
   EigenRowArrayXXd coordinate_dofs;
-<<<<<<< HEAD
-  EigenArrayXd be;
-=======
   EigenVectorXd be;
->>>>>>> b638ea66
 
   // Get cell integral
   auto cell_integral = L.integrals().cell_integral();
@@ -632,13 +624,8 @@
   auto dofmap0 = a.function_space(0)->dofmap();
   auto dofmap1 = a.function_space(1)->dofmap();
 
-<<<<<<< HEAD
-  EigenRowArrayXXd Ae;
-  EigenArrayXd be;
-=======
   EigenRowMatrixXd Ae;
   EigenVectorXd be;
->>>>>>> b638ea66
   EigenRowArrayXXd coordinate_dofs;
 
   // Create data structures for local assembly data
