--- conflicted
+++ resolved
@@ -20,16 +20,10 @@
 using namespace dolfin::fem;
 
 //-----------------------------------------------------------------------------
-<<<<<<< HEAD
-DofMap::DofMap(std::shared_ptr<const ufc::dofmap> ufc_dofmap, const Mesh& mesh)
-    : _ufc_dofmap(ufc_dofmap), _is_view(false), _global_dimension(0),
-      _ufc_offset(0)
-=======
 DofMap::DofMap(std::shared_ptr<const ufc::dofmap> ufc_dofmap,
                const mesh::Mesh& mesh)
     : _cell_dimension(0), _ufc_dofmap(ufc_dofmap), _is_view(false),
       _global_dimension(0), _ufc_offset(0)
->>>>>>> a7dc5e97
 {
   dolfin_assert(_ufc_dofmap);
 
@@ -37,18 +31,11 @@
   DofMapBuilder::build(*this, mesh, std::shared_ptr<const mesh::SubDomain>());
 }
 //-----------------------------------------------------------------------------
-<<<<<<< HEAD
-DofMap::DofMap(std::shared_ptr<const ufc::dofmap> ufc_dofmap, const Mesh& mesh,
-               std::shared_ptr<const SubDomain> constrained_domain)
-    : _ufc_dofmap(ufc_dofmap), _is_view(false), _global_dimension(0),
-      _ufc_offset(0)
-=======
 DofMap::DofMap(std::shared_ptr<const ufc::dofmap> ufc_dofmap,
                const mesh::Mesh& mesh,
                std::shared_ptr<const mesh::SubDomain> constrained_domain)
     : _cell_dimension(0), _ufc_dofmap(ufc_dofmap), _is_view(false),
       _global_dimension(0), _ufc_offset(0)
->>>>>>> a7dc5e97
 {
   dolfin_assert(_ufc_dofmap);
 
@@ -60,29 +47,18 @@
 }
 //-----------------------------------------------------------------------------
 DofMap::DofMap(const DofMap& parent_dofmap,
-<<<<<<< HEAD
-               const std::vector<std::size_t>& component, const Mesh& mesh)
-    : _ufc_dofmap(0), _is_view(true), _global_dimension(0), _ufc_offset(0),
-      _index_map(parent_dofmap._index_map)
-=======
                const std::vector<std::size_t>& component,
                const mesh::Mesh& mesh)
     : _cell_dimension(0), _ufc_dofmap(0), _is_view(true), _global_dimension(0),
       _ufc_offset(0), _index_map(parent_dofmap._index_map)
->>>>>>> a7dc5e97
 {
   // Build sub-dofmap
   DofMapBuilder::build_sub_map_view(*this, parent_dofmap, component, mesh);
 }
 //-----------------------------------------------------------------------------
 DofMap::DofMap(std::unordered_map<std::size_t, std::size_t>& collapsed_map,
-<<<<<<< HEAD
-               const DofMap& dofmap_view, const Mesh& mesh)
-    : _ufc_dofmap(dofmap_view._ufc_dofmap), _is_view(false),
-=======
                const DofMap& dofmap_view, const mesh::Mesh& mesh)
     : _cell_dimension(0), _ufc_dofmap(dofmap_view._ufc_dofmap), _is_view(false),
->>>>>>> a7dc5e97
       _global_dimension(0), _ufc_offset(0)
 {
   dolfin_assert(_ufc_dofmap);
