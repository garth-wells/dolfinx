--- conflicted
+++ resolved
@@ -37,9 +37,10 @@
   // Check that we don't have a subspace
   if (!V->component().empty())
   {
-    log::dolfin_error("Function.cpp", "create function",
-                 "Cannot be created from subspace. Consider collapsing the "
-                 "function space");
+    log::dolfin_error(
+        "Function.cpp", "create function",
+        "Cannot be created from subspace. Consider collapsing the "
+        "function space");
   }
 
   // Initialize vector
@@ -194,7 +195,8 @@
 {
   if (axpy.pairs().size() == 0)
   {
-    log::dolfin_error("Function.cpp", "assign function", "FunctionAXPY is empty.");
+    log::dolfin_error("Function.cpp", "assign function",
+                      "FunctionAXPY is empty.");
   }
 
   // Make an initial assign and scale
@@ -223,7 +225,7 @@
   if (_vector->size() != _function_space->dofmap()->global_dimension())
   {
     log::dolfin_error("Function.cpp", "access vector of degrees of freedom",
-                 "Cannot access a non-const vector from a subfunction");
+                      "Cannot access a non-const vector from a subfunction");
   }
 
   return _vector;
@@ -235,19 +237,18 @@
   return _vector;
 }
 //-----------------------------------------------------------------------------
-void Function::eval(Eigen::Ref<RowMatrixXd> values,
-                    Eigen::Ref<const RowMatrixXd> x) const
+void Function::eval(Eigen::Ref<EigenRowMatrixXd> values,
+                    Eigen::Ref<const EigenRowMatrixXd> x) const
 {
   dolfin_assert(_function_space);
   dolfin_assert(_function_space->mesh());
   const mesh::Mesh& mesh = *_function_space->mesh();
 
   // Find the cell that contains x
-<<<<<<< HEAD
   for (unsigned int i = 0; i != x.rows(); ++i)
   {
     const double* _x = x.row(i).data();
-    const Point point(mesh.geometry().dim(), _x);
+    const geometry::Point point(mesh.geometry().dim(), _x);
 
     // Get index of first cell containing point
     unsigned int id
@@ -265,63 +266,27 @@
         id = close.first;
       else
       {
-        dolfin_error("Function.cpp", "evaluate function at point",
-                     "The point is not inside the domain. Consider calling "
-                     "\"Function::set_allow_extrapolation(true)\" on this "
-                     "Function to allow extrapolation");
+        log::dolfin_error(
+            "Function.cpp", "evaluate function at point",
+            "The point is not inside the domain. Consider calling "
+            "\"Function::set_allow_extrapolation(true)\" on this "
+            "Function to allow extrapolation");
       }
-=======
-  const double* _x = x.data();
-  const geometry::Point point(mesh.geometry().dim(), _x);
-
-  // Get index of first cell containing point
-  unsigned int id
-      = mesh.bounding_box_tree()->compute_first_entity_collision(point, mesh);
-
-  // If not found, use the closest cell
-  if (id == std::numeric_limits<unsigned int>::max())
-  {
-    // Check if the closest cell is within DOLFIN_EPS. This we can
-    // allow without _allow_extrapolation
-    std::pair<unsigned int, double> close
-        = mesh.bounding_box_tree()->compute_closest_entity(point, mesh);
-
-    if (_allow_extrapolation or close.second < DOLFIN_EPS)
-      id = close.first;
-    else
-    {
-      log::dolfin_error("Function.cpp", "evaluate function at point",
-                   "The point is not inside the domain. Consider calling "
-                   "\"Function::set_allow_extrapolation(true)\" on this "
-                   "Function to allow extrapolation");
->>>>>>> de7b2a7c
     }
 
-<<<<<<< HEAD
     // Create cell that contains point
-    const Cell cell(mesh, id);
+    const mesh::Cell cell(mesh, id);
     ufc::cell ufc_cell;
     cell.get_cell_data(ufc_cell);
-=======
-  // Create cell that contains point
-  const mesh::Cell cell(mesh, id);
-  ufc::cell ufc_cell;
-  cell.get_cell_data(ufc_cell);
->>>>>>> de7b2a7c
 
     // Call evaluate function
     eval(values.row(i), x.row(i), cell, ufc_cell);
   }
 }
 //-----------------------------------------------------------------------------
-<<<<<<< HEAD
-void Function::eval(Eigen::Ref<RowMatrixXd> values,
-                    Eigen::Ref<const RowMatrixXd> x, const Cell& dolfin_cell,
-=======
-void Function::eval(Eigen::Ref<Eigen::VectorXd> values,
-                    Eigen::Ref<const Eigen::VectorXd> x,
+void Function::eval(Eigen::Ref<EigenRowMatrixXd> values,
+                    Eigen::Ref<const EigenRowMatrixXd> x,
                     const mesh::Cell& dolfin_cell,
->>>>>>> de7b2a7c
                     const ufc::cell& ufc_cell) const
 {
   // Developer note: work arrays/vectors are re-created each time this
@@ -406,8 +371,8 @@
   return _shape;
 }
 //-----------------------------------------------------------------------------
-void Function::eval(Eigen::Ref<RowMatrixXd> values,
-                    Eigen::Ref<const RowMatrixXd> x,
+void Function::eval(Eigen::Ref<EigenRowMatrixXd> values,
+                    Eigen::Ref<const EigenRowMatrixXd> x,
                     const ufc::cell& ufc_cell) const
 {
   dolfin_assert(_function_space);
@@ -469,7 +434,7 @@
       && mesh.hash() != _function_space->mesh()->hash())
   {
     log::dolfin_error("Function.cpp", "interpolate function values at vertices",
-                 "Non-matching mesh");
+                      "Non-matching mesh");
   }
 
   // Get finite element
@@ -545,10 +510,10 @@
   // Check that function space is not a subspace (view)
   if (dofmap.is_view())
   {
-    log::dolfin_error("Function.cpp",
-                 "initialize vector of degrees of freedom for function",
-                 "Cannot be created from subspace. Consider collapsing the "
-                 "function space");
+    log::dolfin_error(
+        "Function.cpp", "initialize vector of degrees of freedom for function",
+        "Cannot be created from subspace. Consider collapsing the "
+        "function space");
   }
 
   // Get index map
@@ -614,10 +579,10 @@
 
   if (!_vector->empty())
   {
-    log::dolfin_error("Function.cpp",
-                 "initialize vector of degrees of freedom for function",
-                 "Cannot re-initialize a non-empty vector. Consider creating a "
-                 "new function");
+    log::dolfin_error(
+        "Function.cpp", "initialize vector of degrees of freedom for function",
+        "Cannot re-initialize a non-empty vector. Consider creating a "
+        "new function");
   }
 
   _vector->init(index_map->local_range(), local_to_global, ghosts, bs);
