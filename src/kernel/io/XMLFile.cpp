--- conflicted
+++ resolved
@@ -5,11 +5,7 @@
 // Modified by Garth N. Wells, 2006.
 //
 // First added:  2002-12-03
-<<<<<<< HEAD
 // Last changed: 2006-05-23
-=======
-// Last changed: 2006-05-30
->>>>>>> 9140413a
 
 #include <stdarg.h>
 
@@ -77,7 +73,6 @@
   parseFile();
 }
 //-----------------------------------------------------------------------------
-<<<<<<< HEAD
 void XMLFile::operator>>(NewMesh& mesh)
 {
   if ( xmlObject )
@@ -86,9 +81,6 @@
   parseFile();
 }
 //-----------------------------------------------------------------------------
-#ifdef HAVE_PETSC_H
-=======
->>>>>>> 9140413a
 void XMLFile::operator>>(Function& f)
 {
   // We are cheating here. Instead of actually parsing the XML for
@@ -258,7 +250,6 @@
        << ") to file " << filename << " in XML format." << endl;
 }
 //-----------------------------------------------------------------------------
-<<<<<<< HEAD
 void XMLFile::operator<<(NewMesh& mesh)
 {
   dolfin_error("Not implemented.");
@@ -313,9 +304,6 @@
        
 }
 //-----------------------------------------------------------------------------
-#ifdef HAVE_PETSC_H
-=======
->>>>>>> 9140413a
 void XMLFile::operator<<(Function& f)
 {
   // Can only write discrete functions
