This directory contains unit tests for the FEniCS book:

  Automated Solution of Differential Equations
  by the Finite Element Method

These tests ensure that the examples presented in the book
continue to work with future versions of DOLFIN.

When we do need to break the unit tests for the book, those changes
should be listeed in this file:

* DOLFIN 1.3:
  - Move parameter "linear_solver" from NonlinearVariationalSolver
  to NewtonSolver and PETScSNESSolver.

  - python/chapter_1_files/stationary/nonlinear_poisson/vp1_np.py: change parameters
  - python/chapter_1_files/stationary/nonlinear_poisson/vp2_np.py: change parameters
  - python/chapter_10.py: change parameters

<<<<<<< HEAD
* DOLFIN 1.3+: Add MPI communicator to vectors

* DOLFIN 1.3+: Change UnitSquare to UnitSquareMesh

* DOLFIN 1.3+: Change 'uint' to 'size_t' for MeshFunctions

* DOLFIN 1.3+: Add global vertex/cell number to MeshEditor::init_vertices/cells
=======

* DOLFIN 1.4:
  - python/chapter_1.py: change "UnitFoo -> UnitFooMesh
  - python/chapter_1.py: change "UnitCirle -> CircleMesh
  - python/chapter_10.py: change UnitSquare -> UnitSquareMesh
  - python/chapter_10.py: change UnitCube -> UnitCubeMesh
  - python/chapter_10.py: change "uint" -> "size_t" in MeshFunctions
  - Add MPI communicator to vectors
  - Change UnitSquare to UnitSquareMesh
  - Change 'uint' to 'size_t' for MeshFunctions
  - Add global vertex/cell number to MeshEditor::init_vertices/cells
>>>>>>> 79b54a62
<|MERGE_RESOLUTION|>--- conflicted
+++ resolved
@@ -17,15 +17,6 @@
   - python/chapter_1_files/stationary/nonlinear_poisson/vp2_np.py: change parameters
   - python/chapter_10.py: change parameters
 
-<<<<<<< HEAD
-* DOLFIN 1.3+: Add MPI communicator to vectors
-
-* DOLFIN 1.3+: Change UnitSquare to UnitSquareMesh
-
-* DOLFIN 1.3+: Change 'uint' to 'size_t' for MeshFunctions
-
-* DOLFIN 1.3+: Add global vertex/cell number to MeshEditor::init_vertices/cells
-=======
 
 * DOLFIN 1.4:
   - python/chapter_1.py: change "UnitFoo -> UnitFooMesh
@@ -36,5 +27,4 @@
   - Add MPI communicator to vectors
   - Change UnitSquare to UnitSquareMesh
   - Change 'uint' to 'size_t' for MeshFunctions
-  - Add global vertex/cell number to MeshEditor::init_vertices/cells
->>>>>>> 79b54a62
+  - Add global vertex/cell number to MeshEditor::init_vertices/cells